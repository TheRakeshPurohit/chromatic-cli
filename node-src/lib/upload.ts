import makeZipFile from './compress';
import { uploadZip } from './uploadZip';
import { uploadFiles } from './uploadFiles';
import { Context, FileDesc, TargetInfo } from '../types';
import { maxFileCountExceeded } from '../ui/messages/errors/maxFileCountExceeded';
import { maxFileSizeExceeded } from '../ui/messages/errors/maxFileSizeExceeded';
import { skippingEmptyFiles } from '../ui/messages/warnings/skippingEmptyFiles';

// This limit is imposed by the uploadBuild mutation
const MAX_FILES_PER_REQUEST = 1000;

const UploadBuildMutation = `
  mutation UploadBuildMutation($buildId: ObjID!, $files: [FileUploadInput!]!, $zip: Boolean) {
    uploadBuild(buildId: $buildId, files: $files, zip: $zip) {
      info {
        sentinelUrls
        targets {
          contentType
          fileKey
          filePath
          formAction
          formFields
        }
        zipTarget {
          contentType
          fileKey
          filePath
          formAction
          formFields
        }
      }
      userErrors {
        __typename
        ... on UserError {
          message
        }
        ... on MaxFileCountExceededError {
          maxFileCount
          fileCount
        }
        ... on MaxFileSizeExceededError {
          maxFileSize
          filePaths
        }
      }
    }
  }
`;

interface UploadBuildMutationResult {
  uploadBuild: {
    info?: {
      sentinelUrls: string[];
      targets: TargetInfo[];
      zipTarget?: TargetInfo;
    };
    userErrors: (
      | {
          __typename: 'UserError';
          message: string;
        }
      | {
          __typename: 'MaxFileCountExceededError';
          message: string;
          maxFileCount: number;
          fileCount: number;
        }
      | {
          __typename: 'MaxFileSizeExceededError';
          message: string;
          maxFileSize: number;
          filePaths: string[];
        }
    )[];
  };
}

export async function uploadBuild(
  ctx: Context,
  files: FileDesc[],
  options: {
    onStart?: () => void;
    onProgress?: (progress: number, total: number) => void;
    onComplete?: (uploadedBytes: number, uploadedFiles: number, sentinelUrls: string[]) => void;
    onError?: (error: Error, path?: string) => void;
  } = {}
) {
<<<<<<< HEAD
  const { uploadBuild } = await ctx.client.runQuery<UploadBuildMutationResult>(
    UploadBuildMutation,
    {
      buildId: ctx.announcedBuild.id,
      files: files.map(({ contentHash, contentLength, targetPath }) => ({
        contentHash,
        contentLength,
        filePath: targetPath,
      })),
      zip: ctx.options.zip,
    }
  );
=======
  ctx.uploadedBytes = 0;
  ctx.uploadedFiles = 0;

  const targets: (TargetInfo & FileDesc)[] = [];
  let zipTarget: (TargetInfo & { sentinelUrl: string }) | undefined;
>>>>>>> 130a553e

  const batches = files.reduce<typeof files[]>((acc, file, fileIndex) => {
    const batchIndex = Math.floor(fileIndex / MAX_FILES_PER_REQUEST);
    if (!acc[batchIndex]) acc[batchIndex] = [];
    acc[batchIndex].push(file);
    return acc;
  }, []);

  // The uploadBuild mutation has to run in batches to avoid hitting request/response payload limits
  // or running out of memory. These run sequentially to avoid too many concurrent requests.
  // The uploading itself still happens without batching, since it has its own concurrency limiter.
  for (const [index, batch] of batches.entries()) {
    ctx.log.debug(`Running uploadBuild batch ${index + 1} / ${batches.length}`);

    const { uploadBuild } = await ctx.client.runQuery<UploadBuildMutationResult>(
      UploadBuildMutation,
      {
        buildId: ctx.announcedBuild.id,
        files: batch.map(({ contentLength, targetPath }) => ({
          contentLength,
          filePath: targetPath,
        })),
        zip: ctx.options.zip,
      }
    );

<<<<<<< HEAD
  const { sentinelUrls } = uploadBuild.info;

  const targets = uploadBuild.info.targets.map((target) => {
    const file = files.find((f) => f.targetPath === target.filePath);
    return { ...file, ...target };
  });

  if (!targets.length) {
    ctx.log.debug('No new files to upload, continuing');
    return options.onComplete?.(0, 0, sentinelUrls);
=======
    if (uploadBuild.userErrors.length) {
      uploadBuild.userErrors.forEach((e) => {
        if (e.__typename === 'MaxFileCountExceededError') {
          ctx.log.error(maxFileCountExceeded(e));
        } else if (e.__typename === 'MaxFileSizeExceededError') {
          ctx.log.error(maxFileSizeExceeded(e));
        } else {
          ctx.log.error(e.message);
        }
      });
      return options.onError?.(new Error('Upload rejected due to user error'));
    }

    targets.push(
      ...uploadBuild.info.targets.map((target) => {
        const file = batch.find((f) => f.targetPath === target.filePath);
        return { ...file, ...target };
      })
    );
    zipTarget = uploadBuild.info.zipTarget;
  }

  if (!targets.length) {
    ctx.log.debug('No new files to upload, continuing');
    return;
>>>>>>> 130a553e
  }

  // Uploading zero-length files is valid, so this might add up to 0.
  const totalBytes = targets.reduce((sum, { contentLength }) => sum + contentLength, 0);

  if (zipTarget) {
    try {
      const { path, size } = await makeZipFile(ctx, targets);
      const compressionRate = totalBytes && (totalBytes - size) / totalBytes;
      ctx.log.debug(`Compression reduced upload size by ${Math.round(compressionRate * 100)}%`);

      const target = { ...zipTarget, contentLength: size, localPath: path };
      await uploadZip(ctx, target, (progress) => options.onProgress?.(progress, size));
<<<<<<< HEAD
      return options.onComplete?.(size, targets.length, sentinelUrls);
=======
      await waitForUnpack(ctx, target.sentinelUrl);
      ctx.uploadedBytes += size;
      ctx.uploadedFiles += targets.length;
      return;
>>>>>>> 130a553e
    } catch (err) {
      ctx.log.debug({ err }, 'Error uploading zip, falling back to uploading individual files');
    }
  }

  try {
<<<<<<< HEAD
    await uploadFiles(ctx, targets, (progress) => options.onProgress?.(progress, total));
    return options.onComplete?.(total, targets.length, sentinelUrls);
=======
    const nonEmptyFiles = targets.filter(({ contentLength }) => contentLength > 0);
    if (nonEmptyFiles.length !== targets.length) {
      const emptyFiles = targets.filter(({ contentLength }) => contentLength === 0);
      ctx.log.warn(skippingEmptyFiles({ emptyFiles }));
    }
    await uploadFiles(ctx, nonEmptyFiles, (progress) => options.onProgress?.(progress, totalBytes));
    ctx.uploadedBytes += totalBytes;
    ctx.uploadedFiles += nonEmptyFiles.length;
>>>>>>> 130a553e
  } catch (e) {
    return options.onError?.(e, files.some((f) => f.localPath === e.message) && e.message);
  }
}

const UploadMetadataMutation = `
  mutation UploadMetadataMutation($buildId: ObjID!, $files: [FileUploadInput!]!) {
    uploadMetadata(buildId: $buildId, files: $files) {
      info {
        targets {
          contentType
          fileKey
          filePath
          formAction
          formFields
        }
      }
      userErrors {
        ... on UserError {
          message
        }
      }
    }
  }
`;

interface UploadMetadataMutationResult {
  uploadMetadata: {
    info?: {
      targets: TargetInfo[];
    };
    userErrors: {
      message: string;
    }[];
  };
}

export async function uploadMetadata(ctx: Context, files: FileDesc[]) {
  const { uploadMetadata } = await ctx.client.runQuery<UploadMetadataMutationResult>(
    UploadMetadataMutation,
    {
      buildId: ctx.announcedBuild.id,
      files: files.map(({ contentHash, contentLength, targetPath }) => ({
        contentHash,
        contentLength,
        filePath: targetPath,
      })),
    }
  );

  if (uploadMetadata.info) {
    const targets = uploadMetadata.info.targets.map((target) => {
      const file = files.find((f) => f.targetPath === target.filePath);
      return { ...file, ...target };
    });
    await uploadFiles(ctx, targets);
  }

  if (uploadMetadata.userErrors.length) {
    uploadMetadata.userErrors.forEach((e) => ctx.log.warn(e.message));
  }
}<|MERGE_RESOLUTION|>--- conflicted
+++ resolved
@@ -85,26 +85,12 @@
     onError?: (error: Error, path?: string) => void;
   } = {}
 ) {
-<<<<<<< HEAD
-  const { uploadBuild } = await ctx.client.runQuery<UploadBuildMutationResult>(
-    UploadBuildMutation,
-    {
-      buildId: ctx.announcedBuild.id,
-      files: files.map(({ contentHash, contentLength, targetPath }) => ({
-        contentHash,
-        contentLength,
-        filePath: targetPath,
-      })),
-      zip: ctx.options.zip,
-    }
-  );
-=======
+  ctx.sentinelUrls = [];
   ctx.uploadedBytes = 0;
   ctx.uploadedFiles = 0;
 
   const targets: (TargetInfo & FileDesc)[] = [];
-  let zipTarget: (TargetInfo & { sentinelUrl: string }) | undefined;
->>>>>>> 130a553e
+  let zipTarget: TargetInfo | undefined;
 
   const batches = files.reduce<typeof files[]>((acc, file, fileIndex) => {
     const batchIndex = Math.floor(fileIndex / MAX_FILES_PER_REQUEST);
@@ -131,18 +117,6 @@
       }
     );
 
-<<<<<<< HEAD
-  const { sentinelUrls } = uploadBuild.info;
-
-  const targets = uploadBuild.info.targets.map((target) => {
-    const file = files.find((f) => f.targetPath === target.filePath);
-    return { ...file, ...target };
-  });
-
-  if (!targets.length) {
-    ctx.log.debug('No new files to upload, continuing');
-    return options.onComplete?.(0, 0, sentinelUrls);
-=======
     if (uploadBuild.userErrors.length) {
       uploadBuild.userErrors.forEach((e) => {
         if (e.__typename === 'MaxFileCountExceededError') {
@@ -156,6 +130,7 @@
       return options.onError?.(new Error('Upload rejected due to user error'));
     }
 
+    ctx.sentinelUrls.push(...uploadBuild.info.sentinelUrls);
     targets.push(
       ...uploadBuild.info.targets.map((target) => {
         const file = batch.find((f) => f.targetPath === target.filePath);
@@ -168,7 +143,6 @@
   if (!targets.length) {
     ctx.log.debug('No new files to upload, continuing');
     return;
->>>>>>> 130a553e
   }
 
   // Uploading zero-length files is valid, so this might add up to 0.
@@ -182,24 +156,15 @@
 
       const target = { ...zipTarget, contentLength: size, localPath: path };
       await uploadZip(ctx, target, (progress) => options.onProgress?.(progress, size));
-<<<<<<< HEAD
-      return options.onComplete?.(size, targets.length, sentinelUrls);
-=======
-      await waitForUnpack(ctx, target.sentinelUrl);
       ctx.uploadedBytes += size;
       ctx.uploadedFiles += targets.length;
       return;
->>>>>>> 130a553e
     } catch (err) {
       ctx.log.debug({ err }, 'Error uploading zip, falling back to uploading individual files');
     }
   }
 
   try {
-<<<<<<< HEAD
-    await uploadFiles(ctx, targets, (progress) => options.onProgress?.(progress, total));
-    return options.onComplete?.(total, targets.length, sentinelUrls);
-=======
     const nonEmptyFiles = targets.filter(({ contentLength }) => contentLength > 0);
     if (nonEmptyFiles.length !== targets.length) {
       const emptyFiles = targets.filter(({ contentLength }) => contentLength === 0);
@@ -208,7 +173,6 @@
     await uploadFiles(ctx, nonEmptyFiles, (progress) => options.onProgress?.(progress, totalBytes));
     ctx.uploadedBytes += totalBytes;
     ctx.uploadedFiles += nonEmptyFiles.length;
->>>>>>> 130a553e
   } catch (e) {
     return options.onError?.(e, files.some((f) => f.localPath === e.message) && e.message);
   }
