import { FormData } from 'formdata-node';
import { createReadStream, readdirSync, readFileSync, statSync } from 'fs';
import { afterEach, beforeEach, describe, expect, it, vi } from 'vitest';

import { default as compress } from '../lib/compress';
import { getDependentStoryFiles as getDepStoryFiles } from '../lib/getDependentStoryFiles';
import { findChangedDependencies as findChangedDep } from '../lib/findChangedDependencies';
import { findChangedPackageFiles as findChangedPkg } from '../lib/findChangedPackageFiles';
import { calculateFileHashes, validateFiles, traceChangedFiles, uploadStorybook } from './upload';

vi.mock('form-data');
vi.mock('fs');
vi.mock('../lib/compress');
vi.mock('../lib/getDependentStoryFiles');
vi.mock('../lib/findChangedDependencies');
vi.mock('../lib/findChangedPackageFiles');
vi.mock('./read-stats-file');

vi.mock('../lib/FileReaderBlob', () => ({
  FileReaderBlob: class {
    constructor(path: string, length: number, onProgress: (delta: number) => void) {
      onProgress(length / 2);
      onProgress(length / 2);
    }
  },
}));

vi.mock('../lib/getFileHashes', () => ({
  getFileHashes: (files: string[]) =>
    Promise.resolve(Object.fromEntries(files.map((f) => [f, 'hash']))),
}));

const makeZipFile = vi.mocked(compress);
const findChangedDependencies = vi.mocked(findChangedDep);
const findChangedPackageFiles = vi.mocked(findChangedPkg);
const getDependentStoryFiles = vi.mocked(getDepStoryFiles);
const createReadStreamMock = vi.mocked(createReadStream);
const readdirSyncMock = vi.mocked(readdirSync);
const readFileSyncMock = vi.mocked(readFileSync);
const statSyncMock = vi.mocked(statSync);

const env = { CHROMATIC_RETRIES: 2, CHROMATIC_OUTPUT_INTERVAL: 0 };
const log = { info: vi.fn(), warn: vi.fn(), debug: vi.fn() };
const http = { fetch: vi.fn() };

afterEach(() => {
  vi.restoreAllMocks();
});

describe('validateFiles', () => {
  it('sets fileInfo on context', async () => {
    readdirSyncMock.mockReturnValue(['iframe.html', 'index.html'] as any);
    statSyncMock.mockReturnValue({ isDirectory: () => false, size: 42 } as any);

    const ctx = { env, log, http, sourceDir: '/static/' } as any;
    await validateFiles(ctx);

    expect(ctx.fileInfo).toEqual(
      expect.objectContaining({
        lengths: [
          { contentLength: 42, knownAs: 'iframe.html', pathname: 'iframe.html' },
          { contentLength: 42, knownAs: 'index.html', pathname: 'index.html' },
        ],
        paths: ['iframe.html', 'index.html'],
        total: 84,
      })
    );
  });

  it("throws when index.html doesn't exist", async () => {
    readdirSyncMock.mockReturnValue(['iframe.html'] as any);
    statSyncMock.mockReturnValue({ isDirectory: () => false, size: 42 } as any);

    const ctx = { env, log, http, sourceDir: '/static/' } as any;
    await expect(validateFiles(ctx)).rejects.toThrow('Invalid Storybook build at /static/');
  });

  it("throws when iframe.html doesn't exist", async () => {
    readdirSyncMock.mockReturnValue(['index.html'] as any);
    statSyncMock.mockReturnValue({ isDirectory: () => false, size: 42 } as any);

    const ctx = { env, log, http, sourceDir: '/static/' } as any;
    await expect(validateFiles(ctx)).rejects.toThrow('Invalid Storybook build at /static/');
  });

  describe('with buildLogFile', () => {
    it('retries using outputDir from build-storybook.log', async () => {
      readdirSyncMock.mockReturnValueOnce([]);
      readdirSyncMock.mockReturnValueOnce(['iframe.html', 'index.html'] as any);
      statSyncMock.mockReturnValue({ isDirectory: () => false, size: 42 } as any);
      readFileSyncMock.mockReturnValue('info => Output directory: /var/storybook-static');

      const ctx = {
        env,
        log,
        http,
        sourceDir: '/static/',
        buildLogFile: 'build-storybook.log',
        options: {},
        packageJson: {},
      } as any;
      await validateFiles(ctx);

      expect(log.warn).toHaveBeenCalledWith(expect.stringContaining('Unexpected build directory'));
      expect(ctx.sourceDir).toBe('/var/storybook-static');
      expect(ctx.fileInfo).toEqual(
        expect.objectContaining({
          lengths: [
            { contentLength: 42, knownAs: 'iframe.html', pathname: 'iframe.html' },
            { contentLength: 42, knownAs: 'index.html', pathname: 'index.html' },
          ],
          paths: ['iframe.html', 'index.html'],
          total: 84,
        })
      );
    });
  });
});

describe('traceChangedFiles', () => {
  beforeEach(() => {
    findChangedDependencies.mockReset();
    findChangedPackageFiles.mockReset();
    getDependentStoryFiles.mockReset();
  });

  it('sets onlyStoryFiles on context', async () => {
    const deps = { 123: ['./example.stories.js'] };
    findChangedDependencies.mockResolvedValue([]);
    findChangedPackageFiles.mockResolvedValue([]);
    getDependentStoryFiles.mockResolvedValue(deps);

    const ctx = {
      env,
      log,
      http,
      options: {},
      sourceDir: '/static/',
      fileInfo: { statsPath: '/static/preview-stats.json' },
      git: { changedFiles: ['./example.js'] },
      turboSnap: {},
    } as any;
    await traceChangedFiles(ctx, {} as any);

    expect(ctx.onlyStoryFiles).toStrictEqual(Object.keys(deps));
  });

  it('ignores package.json changes if lockfile does not have changes', async () => {
    const deps = { 123: ['./example.stories.js'] };
    findChangedDependencies.mockResolvedValue([]);
    findChangedPackageFiles.mockResolvedValue(['./package.json']);
    getDependentStoryFiles.mockResolvedValue(deps);

    const ctx = {
      env,
      log,
      http,
      options: {},
      sourceDir: '/static/',
      fileInfo: { statsPath: '/static/preview-stats.json' },
      git: { changedFiles: ['./example.js'] },
      turboSnap: {},
    } as any;
    await traceChangedFiles(ctx, {} as any);

    expect(ctx.onlyStoryFiles).toStrictEqual(Object.keys(deps));
  });

  it('bails on package.json changes if it fails to retrieve lockfile changes (fallback scenario)', async () => {
    findChangedDependencies.mockRejectedValue(new Error('no lockfile'));
    findChangedPackageFiles.mockResolvedValue(['./package.json']);

    const packageManifestChanges = [{ changedFiles: ['./package.json'], commit: 'abcdef' }];
    const ctx = {
      env,
      log,
      http,
      options: {},
      sourceDir: '/static/',
      fileInfo: { statsPath: '/static/preview-stats.json' },
      git: { changedFiles: ['./example.js', './package.json'], packageManifestChanges },
      turboSnap: {},
    } as any;
    await traceChangedFiles(ctx, {} as any);

    expect(ctx.turboSnap.bailReason).toEqual({ changedPackageFiles: ['./package.json'] });
    expect(findChangedPackageFiles).toHaveBeenCalledWith(packageManifestChanges);
    expect(getDependentStoryFiles).not.toHaveBeenCalled();
  });

  it('continues story file tracing if no dependencies are changed in package.json (fallback scenario)', async () => {
    const deps = { 123: ['./example.stories.js'] };
    findChangedDependencies.mockRejectedValue(new Error('no lockfile'));
    findChangedPackageFiles.mockResolvedValue([]); // no dependency changes
    getDependentStoryFiles.mockResolvedValue(deps);

    const packageManifestChanges = [{ changedFiles: ['./package.json'], commit: 'abcdef' }];
    const ctx = {
      env,
      log,
      http,
      options: {},
      sourceDir: '/static/',
      fileInfo: { statsPath: '/static/preview-stats.json' },
      git: { changedFiles: ['./example.js', './package.json'], packageManifestChanges },
      turboSnap: {},
    } as any;
    await traceChangedFiles(ctx, {} as any);

    expect(ctx.turboSnap.bailReason).toBeUndefined();
    expect(ctx.onlyStoryFiles).toStrictEqual(Object.keys(deps));
    expect(findChangedPackageFiles).toHaveBeenCalledWith(packageManifestChanges);
  });

  it('ignores dependency changes in untraced package.json files (fallback scenario)', async () => {
    const deps = { 123: ['./example.stories.js'] };
    findChangedDependencies.mockRejectedValue(new Error('no lockfile'));
    findChangedPackageFiles.mockResolvedValue([]);
    getDependentStoryFiles.mockResolvedValue(deps);

    const packageManifestChanges = [{ changedFiles: ['./package.json'], commit: 'abcdef' }];
    const ctx = {
      env,
      log,
      http,
      options: { untraced: ['package.json'] },
      sourceDir: '/static/',
      fileInfo: { statsPath: '/static/preview-stats.json' },
      git: { changedFiles: ['./example.js', './package.json'], packageManifestChanges },
      turboSnap: {},
    } as any;
    await traceChangedFiles(ctx, {} as any);

    expect(ctx.onlyStoryFiles).toStrictEqual(Object.keys(deps));
    expect(findChangedPackageFiles).toHaveBeenCalledWith([]);
  });
});

describe('calculateFileHashes', () => {
  it('sets hashes on context.fileInfo', async () => {
    const fileInfo = {
      lengths: [
        { knownAs: 'iframe.html', contentLength: 42 },
        { knownAs: 'index.html', contentLength: 42 },
      ],
      paths: ['iframe.html', 'index.html'],
      total: 84,
    };
    const ctx = {
      env,
      log,
      http,
      sourceDir: '/static/',
      options: { fileHashing: true },
      fileInfo,
      announcedBuild: { id: '1' },
    } as any;

    await calculateFileHashes(ctx, {} as any);

    expect(ctx.fileInfo.hashes).toMatchObject({
      'iframe.html': 'hash',
      'index.html': 'hash',
    });
  });
});

describe('uploadStorybook', () => {
  it('retrieves the upload locations and uploads the files', async () => {
    const client = { runQuery: vi.fn() };
    client.runQuery.mockReturnValue({
      uploadBuild: {
        info: {
          sentinelUrls: [],
          targets: [
            {
              contentType: 'text/html',
              filePath: 'iframe.html',
              formAction: 'https://s3.amazonaws.com/presigned?iframe.html',
              formFields: {},
            },
            {
              contentType: 'text/html',
              filePath: 'index.html',
              formAction: 'https://s3.amazonaws.com/presigned?index.html',
              formFields: {},
            },
          ],
        },
        userErrors: [],
      },
    });

    createReadStreamMock.mockReturnValue({ pipe: vi.fn() } as any);
    http.fetch.mockReturnValue({ ok: true });

    const fileInfo = {
      lengths: [
        { knownAs: 'iframe.html', contentLength: 42 },
        { knownAs: 'index.html', contentLength: 42 },
      ],
      paths: ['iframe.html', 'index.html'],
      total: 84,
    };
    const ctx = {
      client,
      env,
      log,
      http,
      sourceDir: '/static/',
      options: {},
      fileInfo,
      announcedBuild: { id: '1' },
    } as any;
    await uploadStorybook(ctx, {} as any);

    expect(client.runQuery).toHaveBeenCalledWith(expect.stringMatching(/UploadBuildMutation/), {
      buildId: '1',
      files: [
        { contentHash: undefined, contentLength: 42, filePath: 'iframe.html' },
        { contentHash: undefined, contentLength: 42, filePath: 'index.html' },
      ],
    });
    expect(http.fetch).toHaveBeenCalledWith(
      'https://s3.amazonaws.com/presigned?iframe.html',
      expect.objectContaining({ body: expect.any(FormData), method: 'POST' }),
      { retries: 0 }
    );
    expect(http.fetch).toHaveBeenCalledWith(
      'https://s3.amazonaws.com/presigned?index.html',
      expect.objectContaining({ body: expect.any(FormData), method: 'POST' }),
      { retries: 0 }
    );
    expect(ctx.uploadedBytes).toBe(84);
    expect(ctx.uploadedFiles).toBe(2);
  });

  it('batches calls to uploadBuild mutation', async () => {
    const client = { runQuery: vi.fn() };
    client.runQuery.mockReturnValueOnce({
      uploadBuild: {
        info: {
          sentinelUrls: [],
          targets: Array.from({ length: 1000 }, (_, i) => ({
            contentType: 'application/javascript',
            filePath: `${i}.js`,
            formAction: `https://s3.amazonaws.com/presigned?${i}.js`,
            formFields: {},
          })),
        },
        userErrors: [],
      },
    });
    client.runQuery.mockReturnValueOnce({
      uploadBuild: {
        info: {
          sentinelUrls: [],
          targets: [
            {
              contentType: 'application/javascript',
              filePath: `1000.js`,
              formAction: `https://s3.amazonaws.com/presigned?1000.js`,
              formFields: {},
            },
          ],
        },
        userErrors: [],
      },
    });

    createReadStreamMock.mockReturnValue({ pipe: vi.fn() } as any);
    http.fetch.mockReturnValue({ ok: true });

    const fileInfo = {
      lengths: Array.from({ length: 1001 }, (_, i) => ({ knownAs: `${i}.js`, contentLength: i })),
      paths: Array.from({ length: 1001 }, (_, i) => `${i}.js`),
      total: Array.from({ length: 1001 }, (_, i) => i).reduce((a, v) => a + v),
    };
    const ctx = {
      client,
      env,
      log,
      http,
      sourceDir: '/static/',
      options: {},
      fileInfo,
      announcedBuild: { id: '1' },
    } as any;
    await uploadStorybook(ctx, {} as any);

    expect(client.runQuery).toHaveBeenCalledTimes(2);
    expect(client.runQuery).toHaveBeenCalledWith(expect.stringMatching(/UploadBuildMutation/), {
      buildId: '1',
      files: Array.from({ length: 1000 }, (_, i) => ({
        contentLength: i,
        filePath: `${i}.js`,
      })),
    });
    expect(client.runQuery).toHaveBeenCalledWith(expect.stringMatching(/UploadBuildMutation/), {
      buildId: '1',
      files: [{ contentLength: 1000, filePath: `1000.js` }], // 0-based index makes this file #1001
    });

    // Empty files are not uploaded
    expect(http.fetch).not.toHaveBeenCalledWith(
      'https://s3.amazonaws.com/presigned?0.js',
      expect.objectContaining({ body: expect.any(FormData), method: 'POST' }),
      expect.objectContaining({ retries: 0 })
    );
    expect(http.fetch).toHaveBeenCalledWith(
      'https://s3.amazonaws.com/presigned?999.js',
      expect.objectContaining({ body: expect.any(FormData), method: 'POST' }),
      expect.objectContaining({ retries: 0 })
    );
    expect(http.fetch).toHaveBeenCalledWith(
      'https://s3.amazonaws.com/presigned?1000.js',
      expect.objectContaining({ body: expect.any(FormData), method: 'POST' }),
      expect.objectContaining({ retries: 0 })
    );
    expect(ctx.uploadedBytes).toBe(500500);
    expect(ctx.uploadedFiles).toBe(1000);
  });

  it('calls experimental_onTaskProgress with progress', async () => {
    const client = { runQuery: vi.fn() };
    client.runQuery.mockReturnValue({
      uploadBuild: {
        info: {
          sentinelUrls: [],
          targets: [
            {
              contentType: 'text/html',
              filePath: 'iframe.html',
              formAction: 'https://s3.amazonaws.com/presigned?iframe.html',
              formFields: {},
            },
            {
              contentType: 'text/html',
              filePath: 'index.html',
              formAction: 'https://s3.amazonaws.com/presigned?index.html',
              formFields: {},
            },
          ],
        },
        userErrors: [],
      },
    });

    createReadStreamMock.mockReturnValue({ pipe: vi.fn((x) => x) } as any);
    http.fetch.mockReturnValue({ ok: true });

    const fileInfo = {
      lengths: [
        { knownAs: 'iframe.html', contentLength: 42 },
        { knownAs: 'index.html', contentLength: 42 },
      ],
      paths: ['iframe.html', 'index.html'],
      total: 84,
    };
    const ctx = {
      client,
      env,
      log,
      http,
      sourceDir: '/static/',
      options: { experimental_onTaskProgress: vi.fn() },
      fileInfo,
      announcedBuild: { id: '1' },
    } as any;
    await uploadStorybook(ctx, {} as any);

    expect(ctx.options.experimental_onTaskProgress).toHaveBeenCalledTimes(4);
    expect(ctx.options.experimental_onTaskProgress).toHaveBeenCalledWith(expect.any(Object), {
      progress: 21,
      total: 84,
      unit: 'bytes',
    });
    expect(ctx.options.experimental_onTaskProgress).toHaveBeenCalledWith(expect.any(Object), {
      progress: 42,
      total: 84,
      unit: 'bytes',
    });
    expect(ctx.options.experimental_onTaskProgress).toHaveBeenCalledWith(expect.any(Object), {
      progress: 63,
      total: 84,
      unit: 'bytes',
    });
    expect(ctx.options.experimental_onTaskProgress).toHaveBeenCalledWith(expect.any(Object), {
      progress: 84,
      total: 84,
      unit: 'bytes',
    });
  });

<<<<<<< HEAD
  it('batches calls to uploadBuild mutation', async () => {
    const client = { runQuery: vi.fn() };
    client.runQuery.mockReturnValueOnce({
      uploadBuild: {
        info: {
          targets: Array.from({ length: 1000 }, (_, i) => ({
            contentType: 'application/javascript',
            filePath: `${i}.js`,
            formAction: `https://s3.amazonaws.com/presigned?${i}.js`,
            formFields: {},
          })),
        },
        userErrors: [],
      },
    });
    client.runQuery.mockReturnValueOnce({
      uploadBuild: {
        info: {
          targets: [
            {
              contentType: 'application/javascript',
              filePath: `1000.js`,
              formAction: `https://s3.amazonaws.com/presigned?1000.js`,
              formFields: {},
            },
          ],
        },
        userErrors: [],
      },
    });

    createReadStreamMock.mockReturnValue({ pipe: vi.fn((x) => x) } as any);
    http.fetch.mockReturnValue({ ok: true });

    const fileInfo = {
      lengths: Array.from({ length: 1001 }, (_, i) => ({ knownAs: `${i}.js`, contentLength: i })),
      paths: Array.from({ length: 1001 }, (_, i) => `${i}.js`),
      total: Array.from({ length: 1001 }, (_, i) => i).reduce((a, v) => a + v),
    };
    const ctx = {
      client,
      env,
      log,
      http,
      sourceDir: '/static/',
      options: {},
      fileInfo,
      announcedBuild: { id: '1' },
    } as any;
    await uploadStorybook(ctx, {} as any);

    expect(client.runQuery).toHaveBeenCalledTimes(2);
    expect(client.runQuery).toHaveBeenCalledWith(expect.stringMatching(/UploadBuildMutation/), {
      buildId: '1',
      files: Array.from({ length: 1000 }, (_, i) => ({
        contentHash: undefined,
        contentLength: i,
        filePath: `${i}.js`,
      })),
    });
    expect(client.runQuery).toHaveBeenCalledWith(expect.stringMatching(/UploadBuildMutation/), {
      buildId: '1',
      files: [{ contentHash: undefined, contentLength: 1000, filePath: `1000.js` }], // 0-based index makes this file #1001
    });

    // Empty files are not uploaded
    expect(http.fetch).not.toHaveBeenCalledWith(
      'https://s3.amazonaws.com/presigned?0.js',
      expect.objectContaining({ body: expect.any(FormData), method: 'POST' }),
      expect.objectContaining({ retries: 0 })
    );
    expect(http.fetch).toHaveBeenCalledWith(
      'https://s3.amazonaws.com/presigned?1.js',
      expect.objectContaining({ body: expect.any(FormData), method: 'POST' }),
      expect.objectContaining({ retries: 0 })
    );
    expect(http.fetch).toHaveBeenCalledWith(
      'https://s3.amazonaws.com/presigned?999.js',
      expect.objectContaining({ body: expect.any(FormData), method: 'POST' }),
      expect.objectContaining({ retries: 0 })
    );
    expect(http.fetch).toHaveBeenCalledWith(
      'https://s3.amazonaws.com/presigned?1000.js',
      expect.objectContaining({ body: expect.any(FormData), method: 'POST' }),
      expect.objectContaining({ retries: 0 })
    );
    expect(ctx.uploadedBytes).toBe(500500);
    expect(ctx.uploadedFiles).toBe(1000);
  });

=======
>>>>>>> bd5e1e7f
  describe('with file hashes', () => {
    it('retrieves file upload locations and uploads only returned targets', async () => {
      const client = { runQuery: vi.fn() };
      client.runQuery.mockReturnValue({
        uploadBuild: {
          info: {
<<<<<<< HEAD
=======
            sentinelUrls: [],
>>>>>>> bd5e1e7f
            targets: [
              {
                contentType: 'text/html',
                filePath: 'index.html',
                formAction: 'https://s3.amazonaws.com/presigned?index.html',
                formFields: {},
              },
            ],
          },
          userErrors: [],
        },
      });

      createReadStreamMock.mockReturnValue({ pipe: vi.fn() } as any);
      http.fetch.mockReturnValue({ ok: true });

      const fileInfo = {
        lengths: [
          { knownAs: 'iframe.html', contentLength: 42 },
          { knownAs: 'index.html', contentLength: 42 },
        ],
        hashes: { 'iframe.html': 'iframe', 'index.html': 'index' },
        paths: ['iframe.html', 'index.html'],
        total: 84,
      };
      const ctx = {
        client,
        env,
        log,
        http,
        sourceDir: '/static/',
<<<<<<< HEAD
        options: {},
=======
        options: { zip: false },
>>>>>>> bd5e1e7f
        fileInfo,
        announcedBuild: { id: '1' },
      } as any;
      await uploadStorybook(ctx, {} as any);

      expect(client.runQuery).toHaveBeenCalledWith(expect.stringMatching(/UploadBuildMutation/), {
        buildId: '1',
        files: [
<<<<<<< HEAD
          { contentHash: 'iframe', contentLength: 42, filePath: 'iframe.html' },
          { contentHash: 'index', contentLength: 42, filePath: 'index.html' },
        ],
=======
          { contentLength: 42, filePath: 'iframe.html' },
          { contentLength: 42, filePath: 'index.html' },
        ],
        zip: false,
>>>>>>> bd5e1e7f
      });
      expect(http.fetch).not.toHaveBeenCalledWith(
        'https://s3.amazonaws.com/presigned?iframe.html',
        expect.anything(),
        expect.anything()
      );
      expect(http.fetch).toHaveBeenCalledWith(
        'https://s3.amazonaws.com/presigned?index.html',
        expect.objectContaining({ body: expect.any(FormData), method: 'POST' }),
        { retries: 0 }
      );
      expect(ctx.uploadedBytes).toBe(42);
      expect(ctx.uploadedFiles).toBe(1);
    });
  });

  describe('with zip', () => {
    it('retrieves the upload location, adds the files to an archive and uploads it', async () => {
      const client = { runQuery: vi.fn() };
      client.runQuery.mockReturnValue({
        uploadBuild: {
          info: {
            sentinelUrls: ['https://asdqwe.chromatic.com/sentinel.txt'],
            targets: [
              {
                contentType: 'text/html',
                filePath: 'iframe.html',
                formAction: 'https://s3.amazonaws.com/presigned?iframe.html',
                formFields: {},
              },
              {
                contentType: 'text/html',
                filePath: 'index.html',
                formAction: 'https://s3.amazonaws.com/presigned?index.html',
                formFields: {},
              },
            ],
            zipTarget: {
              contentType: 'application/zip',
              filePath: 'storybook.zip',
              formAction: 'https://s3.amazonaws.com/presigned?storybook.zip',
              formFields: {},
            },
          },
          userErrors: [],
        },
      });

      makeZipFile.mockReturnValue(Promise.resolve({ path: 'storybook.zip', size: 80 }));
      createReadStreamMock.mockReturnValue({ pipe: vi.fn() } as any);
      http.fetch.mockReturnValue({ ok: true, text: () => Promise.resolve('OK') });

      const fileInfo = {
        lengths: [
          { knownAs: 'iframe.html', contentLength: 42 },
          { knownAs: 'index.html', contentLength: 42 },
        ],
        paths: ['iframe.html', 'index.html'],
        total: 84,
      };
      const ctx = {
        client,
        env,
        log,
        http,
        sourceDir: '/static/',
        options: { zip: true },
        fileInfo,
        announcedBuild: { id: '1' },
      } as any;
      await uploadStorybook(ctx, {} as any);

      expect(client.runQuery).toHaveBeenCalledWith(expect.stringMatching(/UploadBuildMutation/), {
        buildId: '1',
        files: [
          { contentHash: undefined, contentLength: 42, filePath: 'iframe.html' },
          { contentHash: undefined, contentLength: 42, filePath: 'index.html' },
        ],
        zip: true,
      });
      expect(http.fetch).toHaveBeenCalledWith(
        'https://s3.amazonaws.com/presigned?storybook.zip',
        expect.objectContaining({ body: expect.any(FormData), method: 'POST' }),
        { retries: 0 }
      );
      expect(http.fetch).not.toHaveBeenCalledWith(
        'https://s3.amazonaws.com/presigned?iframe.html',
        expect.anything(),
        expect.anything()
      );
      expect(http.fetch).not.toHaveBeenCalledWith(
        'https://s3.amazonaws.com/presigned?iframe.html',
        expect.anything(),
        expect.anything()
      );
      expect(ctx.uploadedBytes).toBe(80);
      expect(ctx.uploadedFiles).toBe(2);
    });
  });
});<|MERGE_RESOLUTION|>--- conflicted
+++ resolved
@@ -492,12 +492,12 @@
     });
   });
 
-<<<<<<< HEAD
   it('batches calls to uploadBuild mutation', async () => {
     const client = { runQuery: vi.fn() };
     client.runQuery.mockReturnValueOnce({
       uploadBuild: {
         info: {
+          sentinelUrls: [],
           targets: Array.from({ length: 1000 }, (_, i) => ({
             contentType: 'application/javascript',
             filePath: `${i}.js`,
@@ -511,6 +511,7 @@
     client.runQuery.mockReturnValueOnce({
       uploadBuild: {
         info: {
+          sentinelUrls: [],
           targets: [
             {
               contentType: 'application/javascript',
@@ -583,18 +584,13 @@
     expect(ctx.uploadedFiles).toBe(1000);
   });
 
-=======
->>>>>>> bd5e1e7f
   describe('with file hashes', () => {
     it('retrieves file upload locations and uploads only returned targets', async () => {
       const client = { runQuery: vi.fn() };
       client.runQuery.mockReturnValue({
         uploadBuild: {
           info: {
-<<<<<<< HEAD
-=======
             sentinelUrls: [],
->>>>>>> bd5e1e7f
             targets: [
               {
                 contentType: 'text/html',
@@ -626,11 +622,7 @@
         log,
         http,
         sourceDir: '/static/',
-<<<<<<< HEAD
-        options: {},
-=======
         options: { zip: false },
->>>>>>> bd5e1e7f
         fileInfo,
         announcedBuild: { id: '1' },
       } as any;
@@ -639,16 +631,10 @@
       expect(client.runQuery).toHaveBeenCalledWith(expect.stringMatching(/UploadBuildMutation/), {
         buildId: '1',
         files: [
-<<<<<<< HEAD
           { contentHash: 'iframe', contentLength: 42, filePath: 'iframe.html' },
           { contentHash: 'index', contentLength: 42, filePath: 'index.html' },
         ],
-=======
-          { contentLength: 42, filePath: 'iframe.html' },
-          { contentLength: 42, filePath: 'index.html' },
-        ],
         zip: false,
->>>>>>> bd5e1e7f
       });
       expect(http.fetch).not.toHaveBeenCalledWith(
         'https://s3.amazonaws.com/presigned?iframe.html',
