--- conflicted
+++ resolved
@@ -1,10 +1,6 @@
 {
   "name": "chromatic",
-<<<<<<< HEAD
-  "version": "6.19.6-canary.0",
-=======
   "version": "6.19.7",
->>>>>>> e61ba70f
   "description": "Automate visual testing across browsers. Gather UI feedback. Versioned documentation.",
   "keywords": [
     "storybook-addon",
@@ -31,16 +27,12 @@
     "./node": {
       "types": "./dist/node.d.ts",
       "require": "./dist/node.js",
-<<<<<<< HEAD
       "node": "./dist/node.js"
-=======
-      "node": "./dist/node.js",
-      "types": "./dist/node.d.ts"
     },
     "./isChromatic": {
+      "types": "./isChromatic.d.ts",
       "require": "./isChromatic.js",
       "import": "./isChromatic.mjs"
->>>>>>> e61ba70f
     }
   },
   "main": "isChromatic.js",
