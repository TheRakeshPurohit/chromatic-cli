/* eslint-disable no-console */

import fs from 'fs-extra';
import { getDependentStoryFiles } from './lib/getDependentStoryFiles';
import { getDiagnostics } from './lib/writeChromaticDiagnostics';

/**
 * Utility to trace a set of changed file paths to dependent story files using a Webpack stats file.
 * Given a path to `preview-stats.json` and a list of "changed" file paths, it returns a set of
 * story files that depend on any of the changed files.
 *
 * Command:
 *   chromatic stats-to-story-files [path to preview-stats.json] [...changed file paths]
 *
 * Usage examples:
 *   yarn chromatic stats-to-story-files ./path/to/preview-stats.json ./src/button.js ./src/header.js
 *   yarn chromatic stats-to-story-files ./storybook-static/preview-stats.json ./bin/ui/components/link.js
 *
 * This prints the number of detected CSF globs, the total number of modules, and a map of
 *   `Webpack module ID -> file path` for each of the found story files (typically `*.stories.js`)
 *
 * Example output:
 *   Found 2 CSF globs
 *   Found 218 user modules
 *   Found 3 dependent story files:
 *   - bin/ui/messages/info/buildPassed.stories.js
 *   - bin/ui/messages/errors/buildHasChanges.stories.js
 *   - bin/ui/messages/info/storybookPublished.stories.js
 *
 * You can generate a preview-stats.json like so (requires Storybook >=6.3):
 *   yarn build-storybook --webpack-stats-json
 *
 * This script assumes your config directory is `./.storybook`, you can use `STORYBOOK_CONFIG_DIR` to change that.
 * Set `STORYBOOK_BASE_DIR` to change the location of your Storybook project relative to the Git repository root.
 */

export async function main([statsFile, ...inputFiles]) {
  const stats = await fs.readJson(statsFile);
  const ctx = {
    log: console,
    options: {
      storybookBaseDir: process.env.STORYBOOK_BASE_DIR || '.',
    },
    storybook: {
      configDir: process.env.STORYBOOK_CONFIG_DIR || '.storybook',
      staticDir: ['static'],
    },
<<<<<<< HEAD
    turboSnap: {},
  };

  try {
    const changedFiles = inputFiles.map((file) => file.replace(/^\.\//, ''));
    const onlyStoryFiles = await getDependentStoryFiles(ctx, stats, statsFile, changedFiles);

    ctx.log.info(`Found ${ctx.turboSnap.globs.length} CSF globs`);
    ctx.log.info(`Found ${ctx.turboSnap.modules.length} user modules`);

    if (onlyStoryFiles) {
      const files = Object.values(onlyStoryFiles);
      ctx.log.info(`Found ${files.length} dependent story files:`);
      files.forEach((file) => ctx.log.info(`- ${file}`));
    }
  } catch (e) {
    ctx.log.info(getDiagnostics(ctx));
  }
=======
    options: {
      storybookBaseDir: process.env.STORYBOOK_BASE_DIR,
    },
    turboSnap: {},
  };
  const changedFiles = inputFiles.map((file) => file.replace(/^\.\//, ''));
  await getDependentStoryFiles(ctx, stats, statsFile, changedFiles)
    .then((result) => {
      if (result) {
        const files = Object.values(result);
        console.log(`Found ${files.length} dependent story files:`);
        files.forEach((file) => console.log(`- ${file}`));
      }
    })
    .catch(() => console.dir(getDiagnostics(ctx)));
>>>>>>> bd395404
}<|MERGE_RESOLUTION|>--- conflicted
+++ resolved
@@ -45,7 +45,6 @@
       configDir: process.env.STORYBOOK_CONFIG_DIR || '.storybook',
       staticDir: ['static'],
     },
-<<<<<<< HEAD
     turboSnap: {},
   };
 
@@ -64,21 +63,4 @@
   } catch (e) {
     ctx.log.info(getDiagnostics(ctx));
   }
-=======
-    options: {
-      storybookBaseDir: process.env.STORYBOOK_BASE_DIR,
-    },
-    turboSnap: {},
-  };
-  const changedFiles = inputFiles.map((file) => file.replace(/^\.\//, ''));
-  await getDependentStoryFiles(ctx, stats, statsFile, changedFiles)
-    .then((result) => {
-      if (result) {
-        const files = Object.values(result);
-        console.log(`Found ${files.length} dependent story files:`);
-        files.forEach((file) => console.log(`- ${file}`));
-      }
-    })
-    .catch(() => console.dir(getDiagnostics(ctx)));
->>>>>>> bd395404
 }