--- conflicted
+++ resolved
@@ -1,12 +1,7 @@
 {
   "name": "chromatic",
-<<<<<<< HEAD
-  "version": "5.6.3",
-  "description": "Visual Testing for Storybook",
-=======
   "version": "5.7.1-canary.0",
   "description": "Automate visual testing across browsers. Gather UI feedback. Versioned documentation.",
->>>>>>> bae8594f
   "homepage": "https://www.chromatic.com",
   "bugs": {
     "url": "https://github.com/chromaui/chromatic-cli",
