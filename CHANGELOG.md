<<<<<<< HEAD
# 6.7.2 - 2022-07-28

- [615](https://github.com/chromaui/chromatic-cli/pull/615) Changed trim stats to stream and added test.

# 6.7.1 - 2002-07-22
=======
# 6.7.3 - 2022-08-1

- [621](https://github.com/chromaui/chromatic-cli/pull/621) Add addon-interactions to supportedAddons.

# 6.7.1 - 2022-07-22
>>>>>>> a2072cc8

- [612](https://github.com/chromaui/chromatic-cli/pull/612) Add change count to buildPassed message if changes exist.

# 6.7.0 - 2022-06-30

- [598](https://github.com/chromaui/chromatic-cli/pull/598) Enable bash mode for globs when matching branches with picomatch

# 6.6.4 - 2022-06-27

- [590](https://github.com/chromaui/chromatic-cli/pull/590) Better onboarding support
- [596](https://github.com/chromaui/chromatic-cli/pull/596) Handle redirects when using `--storybook-url`

# 6.6.3 - 2022-06-18

- [8be428f](https://github.com/chromaui/chromatic-cli/commit/8be428f4601f24921cf4bbeee889be853ed78bf7) Prevent split on undefined

# 6.6.2 - 2022-06-17

- [592](https://github.com/chromaui/chromatic-cli/pull/592) Filter out unsupported addons from Storybook metadata

# 6.6.1 - 2022-06-17

- [566](https://github.com/chromaui/chromatic-cli/pull/566) Handle commits that are missing from the repository (i.e. rebased) when doing TurboSnap
- [562](https://github.com/chromaui/chromatic-cli/pull/562) Implement async build creation process
- [585](https://github.com/chromaui/chromatic-cli/pull/585) Fix Storybook metadata retrieval

# 6.5.4 - 2022-04-7

- [554](https://github.com/chromaui/chromatic-cli/pull/554) Downcase the slug so we don't accidentally treat origin as fork

# 6.5.3 - 2022-03-14

- [536](https://github.com/chromaui/chromatic-cli/pull/536) Fix `slug` for GitHub's `workflow_dispatch` event
- [547](https://github.com/chromaui/chromatic-cli/pull/547) Fix line splitting on Windows for Git output
- [538](https://github.com/chromaui/chromatic-cli/pull/538) Bump url-parse from 1.5.3 to 1.5.10
- [545](https://github.com/chromaui/chromatic-cli/pull/545) Bump ansi-html from 0.0.7 to 0.0.8
- [528](https://github.com/chromaui/chromatic-cli/pull/528) Bump follow-redirects from 1.14.7 to 1.14.9

# 6.5.2 - 2022-03-11

- [527](https://github.com/chromaui/chromatic-cli/pull/527) [539](https://github.com/chromaui/chromatic-cli/pull/539) Fix TurboSnap support for Storybook in a subdirectory

# 6.5.1 - 2022-02-21

- Fix: Cannot read property 'startsWith' of null

# 6.5.0 - 2022-02-21

- [513](https://github.com/chromaui/chromatic-cli/pull/513) Add support for custom npm registry url
- [521](https://github.com/chromaui/chromatic-cli/pull/521) Add TurboSnap support for Vite
- [523](https://github.com/chromaui/chromatic-cli/pull/523) Fix TurboSnap support for Storybook 6.5 with `.cjs` extension
- [518](https://github.com/chromaui/chromatic-cli/pull/518) Fix `storybookUrl` output by removing `iframe.html` suffix

# 6.4.3 - 2022-01-31

- [505](https://github.com/chromaui/chromatic-cli/pull/505) Migrate to TypeScript

# 6.4.2 - 2022-01-28

- [510](https://github.com/chromaui/chromatic-cli/pull/510) Fix `pathname` support in proxy URL
- [0734f3a](https://github.com/chromaui/chromatic-cli/commit/e770baf117ff8fe5cb8ca0dc198302b890734f3a) Fix how paths are normalized for TurboSnap

# 6.4.1 - 2022-01-20

- [499](https://github.com/chromaui/chromatic-cli/pull/499) Fix handling of `CANCELLED` build status
- [501](https://github.com/chromaui/chromatic-cli/pull/501) Fix handling of missing `ref` and/or `sha` inputs on `workflow_dispatch` event #501
- [503](https://github.com/chromaui/chromatic-cli/pull/503) Reformat help text and move `allowConsoleErrors` to deprecated options
- [504](https://github.com/chromaui/chromatic-cli/pull/504) Fix consistent naming of flags for `trace` util

# 6.4.0 - 2022-01-18

- [495](https://github.com/chromaui/chromatic-cli/pull/495) TurboSnap: Add `--trace-changed` flag and `trace` utility
- [490](https://github.com/chromaui/chromatic-cli/pull/490) TurboSnap: Detect mismatching entry file and suggest a fix
- [502](https://github.com/chromaui/chromatic-cli/pull/502) Add `--force-rebuild` to prevent skipping on rebuild
- [500](https://github.com/chromaui/chromatic-cli/pull/500) Use commit author info instead of committer info
- [487](https://github.com/chromaui/chromatic-cli/pull/487) Improve how process exit code is set
- [488](https://github.com/chromaui/chromatic-cli/pull/488) Fix `--untraced` for package files
- [474](https://github.com/chromaui/chromatic-cli/pull/474) Fix commit status update for UI Review when using `--skip`

# 6.3.4 - 2022-01-10

- [492](https://github.com/chromaui/chromatic-cli/pull/492) Fix missing exit code on rebuild
- [491](https://github.com/chromaui/chromatic-cli/pull/491) Fix `storybookBaseDir` option in GitHub Action

# 6.3.3 - 2021-12-22

- Filter empty values in array flags and restore warnings

# 6.3.2 - 2021-12-22

- Disable warning about `--externals` requiring `--only-changed`

# 6.3.1 - 2021-12-22

- Disable warning about `--untraced` requiring `--only-changed`

# 6.3.0 - 2021-12-22

- [461](https://github.com/chromaui/chromatic-cli/pull/461) Add `--untraced` flag to avoid retesting stories that depend on certain files
- [479](https://github.com/chromaui/chromatic-cli/pull/479) Add `--diagnostics` flag to write process context data to a file
- [458](https://github.com/chromaui/chromatic-cli/pull/458) Track `bailReason`, improve TurboSnap messaging and throw on zero CSF globs
- [482](https://github.com/chromaui/chromatic-cli/pull/482) Fix commit details when using env var and warn if the commit is missing

# 6.2.3 - 2021-12-17

- Avoid optional chaining which breaks in Node 12 (GitHub Actions)

# 6.2.2 - 2021-12-17

- Fix error handling in GraphQL client to not retry mutation on HTTP error

# 6.2.1 - 2021-12-16

- [477](https://github.com/chromaui/chromatic-cli/pull/477) Retry createBuild based on error messages
- [468](https://github.com/chromaui/chromatic-cli/pull/468) Increase unpack wait timeout to 3 minutes
- [466](https://github.com/chromaui/chromatic-cli/pull/466) Add workingDirectory input handler for action
- [465](https://github.com/chromaui/chromatic-cli/pull/465) Remove the need to set a GitHub token

# 6.2.0 - 2021-12-07

- [459](https://github.com/chromaui/chromatic-cli/pull/459) Add --zip flag to upload files as zip archive
- [463](https://github.com/chromaui/chromatic-cli/pull/463) Fix tests of makeZipFile
- [447](https://github.com/chromaui/chromatic-cli/pull/447) Add support for passing the same flag multiple times

# 6.1.0 - 2021-11-29

- [455](https://github.com/chromaui/chromatic-cli/pull/455) Add `--storybook-base-dir` to support TurboSnap with a prebuilt Storybook originating from a subdirectory
- [456](https://github.com/chromaui/chromatic-cli/pull/456) Add `--dry-run` to skip publishing
- [444](https://github.com/chromaui/chromatic-cli/pull/444) Add support for proxy authentication
- [457](https://github.com/chromaui/chromatic-cli/pull/457) Throw error rather than bailing out of TurboSnap when tracing changed files fails

# 6.0.6 - 2021-11-10

- [449](https://github.com/chromaui/chromatic-cli/pull/449) Fix TurboSnap for unnamed modules in Webpack 5 stats file
- [442](https://github.com/chromaui/chromatic-cli/pull/442) Set exitCode to 0 when branch is skipped with skip flag

# 6.0.5 - 2021-10-27

- [440](https://github.com/chromaui/chromatic-cli/pull/440) Add TurboSnap support for 6.4 virtual story file locations
- [440](https://github.com/chromaui/chromatic-cli/pull/440) Fix TurboSnap for files that are chunked with preview files
- [436](https://github.com/chromaui/chromatic-cli/pull/436) Fix DEBUG env variable being set
- [424](https://github.com/chromaui/chromatic-cli/pull/424) Update GitHub Action to use Node 14
- [433](https://github.com/chromaui/chromatic-cli/pull/433) Add optional window arg to `isChromatic`

# 6.0.4 - 2021-10-13

- Fix issue with `node:path` import caused by `meow` v10.

# 6.0.3 - 2021-10-13

- Fix `--only-changed` to bail on changes to `package.json`, `package-lock.json` or `yarn.lock` located at the repository root.

# 6.0.0 - 2021-10-12

- [393](https://github.com/chromaui/chromatic-cli/pull/393) Bundle the bin & action so it's dependency-less
- [393](https://github.com/chromaui/chromatic-cli/pull/393) Add support for `workflow_run` event
- [393](https://github.com/chromaui/chromatic-cli/pull/393) Make lookup of storybook version optional
- Make `isChromatic` the package main entry point
- Remove the deprecated Storybook addon

Before:

```js
import isChromatic from 'chromatic/isChromatic';
```

After:

```js
import isChromatic from 'chromatic';
```

# 5.10.1 - 2021-09-21

- [404](https://github.com/chromaui/chromatic-cli/pull/404) Fix the version of node-fetch to `2.6.0` due to a bug in `2.6.3`

# 5.10.0 - 2021-09-17

- [311](https://github.com/chromaui/chromatic-cli/pull/311) Support `workflow_dispatch` event in GitHub Action
- [382](https://github.com/chromaui/chromatic-cli/pull/382) Support absolute paths in webpack stats
- [370](https://github.com/chromaui/chromatic-cli/pull/370) Ignore `--only-changed` on rebuild
- [381](https://github.com/chromaui/chromatic-cli/pull/381) Throw when specifying an invalid loglevel
- [392](https://github.com/chromaui/chromatic-cli/pull/392) Better path handling for TurboSnap
- [374](https://github.com/chromaui/chromatic-cli/pull/374) Fix handling of `NO_PROXY` environment variable
- [397](https://github.com/chromaui/chromatic-cli/pull/397) Fix runtime issues with HTTP_PROXY / NO_PROXY
- [380](https://github.com/chromaui/chromatic-cli/pull/380) Fix `isChromatic` for server-side rendering
- [401](https://github.com/chromaui/chromatic-cli/pull/401) Update BuildHasChanges message to be clearer

# 5.9.2 - 2021-06-15

- [366](https://github.com/chromaui/chromatic-cli/pull/366) Fix resolving webpack stats in subdirectory

# 5.9.1 - 2021-06-14

- [365](https://github.com/chromaui/chromatic-cli/pull/365) Fix cross-fork builds from GitHub Action

# 5.9.0 - 2021-06-02

- [347](https://github.com/chromaui/chromatic-cli/pull/347) Add support for proxy server
- [334](https://github.com/chromaui/chromatic-cli/pull/334) Check existence and validity of package.json
- [355](https://github.com/chromaui/chromatic-cli/pull/355) Ignore `--only-changed` on changes matching `--externals`

# 5.8.3 - 2021-05-21

- [350](https://github.com/chromaui/chromatic-cli/pull/350) Restore original `preferLocal` settings for Execa

# 5.8.2 - 2021-05-19

- [348](https://github.com/chromaui/chromatic-cli/pull/348) Restore original behavior to use npm_execpath

# 5.8.1 - 2021-05-18

- [345](https://github.com/chromaui/chromatic-cli/pull/345) Restore implying of `--preserve-missing` when using `--only`
- [344](https://github.com/chromaui/chromatic-cli/pull/344) Fix determining viewLayer when using transitive dependency
- [337](https://github.com/chromaui/chromatic-cli/pull/337) Fix chromatic script that can be added to package.json
- [331](https://github.com/chromaui/chromatic-cli/pull/331) Log `clientVersion` on fatal error

# 5.8.0 - 2021-04-29

- [319](https://github.com/chromaui/chromatic-cli/pull/319) Retrieve viewLayer and version from dependencies and support @web/dev-server-storybook
- [313](https://github.com/chromaui/chromatic-cli/pull/313) Use original baseline for rebuilds (new build for the same commit)
- [304](https://github.com/chromaui/chromatic-cli/pull/304) Support only testing components affected by recent git changes via `--only-changed`
- [305](https://github.com/chromaui/chromatic-cli/pull/305) Fix `npx chromatic` timing out on build-storybook

# 5.7.1 - 2021-02-02

- Better logging when Storybook validation fails

# 5.7.0 - 2021-03-11

- [283](https://github.com/chromaui/chromatic-cli/pull/283) Explicitly allow multiple project-tokens (last will be used)
- [301](https://github.com/chromaui/chromatic-cli/pull/301) Strip `origin/*` prefix from branch name
- [297](https://github.com/chromaui/chromatic-cli/pull/297) Add @storybook/vue3 support
- [296](https://github.com/chromaui/chromatic-cli/pull/296) Support Yarn 2 execpath
- [295](https://github.com/chromaui/chromatic-cli/pull/295) Gracefully handle `git config` command in Netlify
- [284](https://github.com/chromaui/chromatic-cli/pull/284) Fix `storybookUrl` in GitHub Action
- [287](https://github.com/chromaui/chromatic-cli/pull/287) Update CLI to use new `test` terminology and statuses
- [298](https://github.com/chromaui/chromatic-cli/pull/298) Document GitHub action outputs
- [306](https://github.com/chromaui/chromatic-cli/pull/306) Fix tunnel builds

# 5.6.3 - 2021-02-17

- [282](https://github.com/chromaui/chromatic-cli/pull/282) Revert meow upgrade (will upgrade again in next major release)

# 5.6.2 - 2021-02-10

- [269](https://github.com/chromaui/chromatic-cli/pull/269) Record CI service name on build
- [278](https://github.com/chromaui/chromatic-cli/pull/278) Fix 10-minute timeout in gh action

# 5.6.1 - 2021-01-22

- Update `@chromaui/localtunnel` dependency to patch Axios security vulnerability

# 5.6.0 - 2021-01-12

- [233](https://github.com/chromaui/chromatic-cli/pull/233) Add `--branch-name` flag to override branch name
- [193](https://github.com/chromaui/chromatic-cli/pull/193) Record the repository slug to support builds from forks
- [237](https://github.com/chromaui/chromatic-cli/pull/237) Avoid passing `--silent` when invoking npm through Node.js script
- [231](https://github.com/chromaui/chromatic-cli/pull/231) Fix overriding Storybook version through environment variable

# 5.5.0 - 2020-12-20

- [212](https://github.com/chromaui/chromatic-cli/pull/212) Add support for monorepo using a new `path` argument
- [218](https://github.com/chromaui/chromatic-cli/pull/218) isChromatic should always be a boolean
- Dependency upgrades

# 5.4.0 - 2020-11-16

- Throw error when running from shallow clone.
- Improve error messages for when build-storybook fails.
- Add support for `pull_request_target` and `pull_request_review` events to GitHub Action.

# 5.3.0 - 2020-10-29

- Retrieve branch name using more modern git commands, if available.
- Auto-detect buildScriptName from available scripts.
- Improve various log messages.

# 5.2.0 - 2020-09-14

- Keep track of baselines when doing squash or rebase merges.

# 5.1.0 - 2020-08-03

- If the build directory we defined is empty, try to detect the actual build output directory from the Storybook build log and warn about it.
- Show a user-friendly error message if we still don't find any Storybook files to publish.
- We now read package.json using `pkgUp`, so theoretically you can run `chromatic` from a subdirectory.
- Added the `--output-dir (-o)` flag to use instead of a temp dir.
- Added `buildScript` to the error json output so we won't have to ask for it in support every time.
- Added a global promise rejection handler, in case we accidently forget to catch them.
- Added a user-friendly error message when build-storybook fails.
- Fixed the `--debug` flag so it actually prints something.
- Fixed the `--only` flag.
- Fixed issue with `node-loggly-bulk` when using Yarn 2.

# 5.0.0 - 2020-06-19

- Completely overhauled the CLI, with improved UX and better error handling
- Removed JSDOM and its shims to avoid a whole category of issues with broken builds
- Added a version upgrade check that warns when a new major update is available
- Added --junit-report to generating build reports for integration with other tools
- Changed --only to accept a simple glob
- Moved documentation to the Chromatic website

# 4.0.3 - 2020-05-18

- Replace child_process.execSync with execa
- ADD mock for execCommand in JSDOM

# 4.0.2 - 2020-04-26

- REMOVE node_env development https://github.com/chromaui/chromatic-cli/pull/81
- ADD ability to create a patch build for pull requests
- ADD extra parameters to upload https://github.com/chromaui/chromatic-cli/pull/107
- IMPROVE readability of error message from build-storybook https://github.com/chromaui/chromatic-cli/pull/112
- IMPROVE user experience during onboarding
- RENAME appCode to projectToken https://github.com/chromaui/chromatic-cli/pull/109
- REMOVE adding a environment variable when adding script, use cli flag instead https://github.com/chromaui/chromatic-cli/pull/105

# 3.5.2 - 2020-02-18

- FIX version of JSDOM to 16.1 as 16.2 includes a conflicting custom element support https://github.com/chromaui/chromatic-cli/issues/95

# 3.5.1 - 2020-02-06

- FIX setting the `fromCI` flag from our github action https://github.com/chromaui/action/issues/14

# 3.5.0 - 2020-01-28

- CHANGE so the CLI stop on storybook runtime errors https://github.com/chromaui/chromatic-cli/issues/75
- ADD a flag (`--allow-console-errors`) to continue on storybook runtime errors https://github.com/chromaui/chromatic-cli/issues/75
- ADD early warning system for if the storybook output folder is empty https://github.com/chromaui/chromatic-cli/issues/78
- IMPROVE readability of the error when build-storybook fails https://github.com/chromaui/chromatic-cli/issues/73
- IMPROVE readability of the error when storybook runtime throws an error https://github.com/chromaui/chromatic-cli/issues/73
- FIX `Intl.PluralRules.supportedLocalesOf is not a function` error https://github.com/chromaui/chromatic-cli/issues/76

# 3.4.0 - 2019-12-25

- FIX pubish script

# 3.3.0 - 2019-12-25

- IMPROVE logging when git fails
- FIX script for windows
- ADD `--exit-once-uploaded` flag
- FIX escape chararacters in error messages

# 3.2.0 failed upload to npm

# 3.1.0 - 2019-11-04

- ADD jsdom shim for SVG elements
- ADD jsdom shim for fetch
- Bugfix jsdom shim for Intl

# 3.0.3 - 2019-10-15

- ADD compatibility with github action
- ADD test with github action
- ADD compatibility with github env vars for tracing git branch
- Bugfix running on windows by using cross-spawn

# 3.0.2 - 2019-10-09

- ADD licence file
- Bugfix compatibility with CHROMA_APP_CODE
- Bugfix report list of addons

# 3.0.1 - 2019-10-08

- ADD chroma bin

# 3.0.0 - 2019-10-03

- Bugfix indentation of messages in terminal
- REMOVE the need for the clientside addon
- unify the 2 related packages into a single repository

# 2.2.2 - 2019-08-25

- Bugfix for compatibility with localtunnel`

# 2.2.0 - 2019-08-23

- Add support for docs-mode (Storybook 5.2 feature).

- Add support for a new parameter: `pauseAnimationsAtEnd`. Read about it here: https://www.chromatic.com/docs/animations

- Retry requests to uploading storybooks in case of network problems.

# 2.1.1 - 2019-08-06

- Upgrade `axios` dependency for security update

# 2.1.0 - 2019-07-17

- Add a `--skip` flag to indicate a commit is not going to be built (and still tag the PR as passing).
- Allow `chromatic` story parameters to be functions of `({ id, kind name })` -- in particular e.g. `chromatic: { viewport: () => [/*something dynamic based on story info */]}`
- A fix for issues involving story listings differing between browsers.

# 2.0.0 - 2019-07-17

- We now default to building and uploading your storybook, rather than starting and tunneling it. This has many benefits including increased reliability and better support for Live View. You'll need to ensure you have a `build-storybook` script defined in `package.json` (as added by the Storybook CLI). To get the old behaviour, pass `-s` to the `chromatic test` command.

- We now support HTTPS storybooks (using the `--ssl` flag and friends).

- We polyfill `window.Intl` in our JSDOM environment.

- We polyfill `window.customElements` in our JSDOM environment.

# 1.4.0 - 2019-06-20

- Retry requests to the API server if one fails rather than bailing out on builds.

# 1.3.3 - 2019-04-19

- Fixed issue with uploaded builds and Storybook 5 URLs.

# 1.3.2 - 2019-04-02

- Added a new `diffThreshold` Storybook parameter you can use to control the anti-aliasing threshold we use for diffing if you find that certain images are tripping our diff.

- Fix an issue with handling rebased branches in unusual CI systems.

# 1.3.1 - 2019-03-21

- Add a dedicated endpoint for `isChromatic` so you don't need to load our full package to use it (which is useful if you want to use it inside your app, which we generally don't advise).

# 1.3.0 - 2019-02-28

- Change the default behaviour around starting the storybook; if we find something running on the port, we assume it's your storybook, instead of requiring you to pass `-S/--do-not-start`.

- Add a new flag `--preserve-missing` which means any stories that are missing from the last build will be assumed to be unchanged. Use this if you are doing tricky things around dynamically building your Storybook based on code changes.

# 1.2.6 - 2019-02-05

- Fix an issue with Angular/zone.js failing to patch our `MutationObserver` mock

# 1.2.5 - 2019-01-30

- Fix an issue with using `isChromatic()` inside Jest (storyshots).

- Some rendering timing fixes to better support Storybook version 5

# 1.2.4 - 2019-01-18

- Added an export `isChromatic()` to determine if code is running under test.

- Added JSDOM mocks for `CreateObjectUrl` and `MutationObserver`

- Added a parameter `{ chromatic: { disable: true } }` to skip a story in chromatic

- Added a parameter `{ chromatic: { noScroll: true } }` to avoid scrolling screenshots in (non-chrome) browsers.

# 1.2.3 - 2018-12-28

- Allow overwriting the polyfills we create in JSDOM mode. (This is a bugfix for some libraries that bundle their own polyfills).

# 1.2.2 - 2018-12-10

- Allow controlling package initialization timing via `import configure from 'storybook-chromatic/configure'; configure()`

- Add a flag `--ignore-last-build-on-branch=X` to not use the last build on a branch no matter what (which helps with rebasing, see: http://chromatic.com/docs/branching-and-baselines#rebasing).

# 1.2.1 - 2018-12-04

- Update logging dependency from `loggly` to `node-loggly-bulk` due to security vulnerabilities.
  NOTE: this package was only used by our CLI tool and so there is no need for concern, but this new version should avoid tripping security tools.

# 1.2.0 - 2018-10-29

- Pass `chromatic` parameters from Storybook@4, supporting:

  - Viewports: http://chromatic.com/docs/viewports
  - Delay: http://chromatic.com/docs/delay

- Better logging from the package to allow us to debug build problems.

- Fix regression for node v6

- Fix for supporting stories that use Canvas APIs in JSDOM

# 1.1.0 - 2018-10-15

- Fix to work on Windows CI

- Added a `--storybook-build-dir` parameter that allows you to upload a pre-built storybook.

# 1.0.2 - 2018-08-23

- Fix a bug with Live View and Storybook@3.4

# 1.0.1 - 2018-07-26

- We now set the `CHROMATIC_APP_CODE` variable for you, with explicit instructions to remove it (and set via CI) in less secure applications.

- Some small bugfixes to support unusual usages.

# 1.0.0 - 2018-07-02

- Renamed the package from `react-chromatic` to `storybook-chromatic`, to indicate support for all view layers that Storybook supports!

- Tweaked to focus soley on Storybook -- simply `import 'storybook-chromatic';` (no `/storybook-addon` required). Run tests with `chromatic test --app-code` (no `--storybook-addon` required).

- Changed some URL parameters for the test command:

  - `--port` renamed `--storybook-port`
  - `--url` renamed `--storybook-url`
  - `--app-path` removed (it's always `/iframe.html`, as per Storybook).
  - `--exec` added to run arbitrary commands as an alternative to `--script-name`
  - `--no-interactive` added to disable interactive mode (and we do so automatically when on CI)

- We no longer require you to have npm installed if you are using yarn.

- Small bug fixes for missing git repositories, various failure modes.

- We now track your Storybook version and view layer so we know when to ship/change features.

# As `react-chromatic`

# 0.8.4 - 2018-06-07

- Fix an issue for stories that use `navigator.mimeTypes`

# 0.8.3 - 2018-04-26

- Fix a bug where sometimes the package did not detect the checked out branch.

# 0.8.2 - 2018-04-18

- Better support for rebasing branches - we now always treat the last build on this branch as a baseline, even if strictly it is not a git ancestor of the current commit. This helps deal with the situation where you rebase a branch off main, and still want to use the previously approved snapshots.

- Improved support for CI systems, especially _Netlify_ and _Travis PR builds_. Travis PR builds are a special case, read more about how to handle them in Chromatic here: https://www.chromatic.com/docs/ci#travis

# 0.8.1 - 2018-03-28

- Fix a small bug in the git algorithm for old Chromatic projects.

# 0.8.0 - 2018-03-28

- Reworked the git baseline detection algorithm to use a different technique that should be more reliable across many different modes of usage.

- Gather stories from Storybook 3.4 without requiring direct installation.

- Added `--auto-accept-changes` to avoid approvals on certain branches

- Added `--only` flag to run a single story

# 0.7.11 - 2018-03-15

- Handle the case where the last few Chromatic builds were run against commits which are no longer in the repository (due to rebasing or squashing). This could cause the tool to crash or fail to find a baseline for a build.

- Add a `--url` argument to allow running tests against arbitrary running apps.

# 0.7.10 - 2018-02-22

- Small API change for querying build change counts.

# 0.7.9 - 2018-01-23

- Our test script now warns you if your Storybook logs any errors. This can sometimes help reveal subtle problems that are caused by the script evaluating your Storybook in JSDOM. If you have legitimate things logged to `console.error` this may cause noise---you should probably get rid of them.

# 0.7.8 - 2018-01-18

- We no longer write your app code to your `package.json` by default; instead we prefer you pass it via the `CHROMATIC_APP_CODE` environment variable. (You can still optionally use `--app-code=xyz` if you are comfortable with the security of your `package.json`).

- We now show the final part of your Story's kind as the component name in the Chromatic UI. So "Webapp/UserList" will appear in Chromatic as "UserList".

# 0.7.7 - 2017-12-21

- This version sends us a little more information about the environment the package runs in -- is it CI? which package version?

# 0.7.6 - 2017-12-19

- Fix an issue where we did not pass the context to stories in the right format.

# 0.7.5 - 2017-12-19

- We detect a running process on your app's port and don't try and start the app if so. Pass `--do-not-start` if you've already started the app.

# 0.7.3 - 2017-12-09

- We now upload your application bundle to our tunnel server directly from the package.
  This means that on slower uplinks, we no need to set arbitrary timeouts in our server process; instead we simply will not start your Chromatic build until we've verified the bundle has uploaded successfully.<|MERGE_RESOLUTION|>--- conflicted
+++ resolved
@@ -1,16 +1,12 @@
-<<<<<<< HEAD
+# 6.7.3 - 2022-08-01
+
+- [621](https://github.com/chromaui/chromatic-cli/pull/621) Add addon-interactions to supportedAddons.
+
 # 6.7.2 - 2022-07-28
 
 - [615](https://github.com/chromaui/chromatic-cli/pull/615) Changed trim stats to stream and added test.
 
-# 6.7.1 - 2002-07-22
-=======
-# 6.7.3 - 2022-08-1
-
-- [621](https://github.com/chromaui/chromatic-cli/pull/621) Add addon-interactions to supportedAddons.
-
 # 6.7.1 - 2022-07-22
->>>>>>> a2072cc8
 
 - [612](https://github.com/chromaui/chromatic-cli/pull/612) Add change count to buildPassed message if changes exist.
 
