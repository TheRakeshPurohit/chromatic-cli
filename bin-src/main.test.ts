import { Readable } from 'stream';
import execaDefault from 'execa';
import { confirm } from 'node-ask';
import treeKill from 'tree-kill';
import fetchDefault from 'node-fetch';
import dns from 'dns';

import jsonfile from 'jsonfile';
import * as git from './git/git';
import getEnv from './lib/getEnv';
import parseArgs from './lib/parseArgs';
import * as startStorybook from './lib/startStorybook';
import TestLogger from './lib/testLogger';
import tunnel from './lib/tunnel';
import uploadFiles from './lib/uploadFiles';
import { runAll, runBuild } from './main';
import { writeChromaticDiagnostics } from './lib/writeChromaticDiagnostics';
import { Context } from './types';
import { DNSResolveAgent } from './io/getDNSResolveAgent';

let announcedBuild;
let publishedBuild;
let mockBuildFeatures;

jest.useFakeTimers();

afterEach(() => {
  // This would clear all existing timer functions
  jest.clearAllTimers();
  jest.clearAllMocks();
});

beforeEach(() => {
  mockBuildFeatures = {
    features: { uiTests: true, uiReview: true },
    wasLimited: false,
  };
});

jest.mock('dns');
jest.mock('execa');

const execa = <jest.MockedFunction<typeof execaDefault>>execaDefault;
const fetch = <jest.MockedFunction<typeof fetchDefault>>fetchDefault;

jest.mock('jsonfile', () => {
  const originalModule = jest.requireActual('jsonfile');
  return {
    __esModule: true,
    ...originalModule,
    default: {
      ...originalModule.default,
      writeFile: jest.fn(() => Promise.resolve()),
    },
  };
});

jest.mock('node-ask');

jest.mock('node-fetch', () =>
  jest.fn(async (url, { body } = {}) => ({
    ok: true,
    json: async () => {
      const { query, variables } = JSON.parse(body);

      // Authenticate
      if (query.match('CreateAppTokenMutation')) {
        return { data: { createAppToken: 'token' } };
      }

      if (query.match('AnnounceBuildMutation')) {
        announcedBuild = variables.input;
        return {
          data: {
            announceBuild: {
              id: 'build-id',
              number: 1,
              status: 'ANNOUNCED',
            },
          },
        };
      }

      if (query.match('PublishBuildMutation')) {
        if (variables.input.isolatorUrl.startsWith('http://throw-an-error')) {
          throw new Error('fetch error');
        }
        publishedBuild = { id: variables.id, ...variables.input };
        return {
          data: {
            publishBuild: {
              status: 'PUBLISHED',
            },
          },
        };
      }

      if (query.match('StartedBuildQuery')) {
        return {
          data: {
            app: {
              build: {
                startedAt: Date.now(),
              },
            },
          },
        };
      }

      if (query.match('VerifyBuildQuery')) {
        return {
          data: {
            app: {
              build: {
                number: 1,
                status: 'IN_PROGRESS',
                specCount: 1,
                componentCount: 1,
                webUrl: 'http://test.com',
                cachedUrl: 'https://5d67dc0374b2e300209c41e7-pfkaemtlit.chromatic.com/iframe.html',
                ...mockBuildFeatures,
                app: {
                  account: {
                    billingUrl: 'https://foo.bar',
                    exceededThreshold: false,
                    paymentRequired: false,
                    setupUrl: 'https://setup.com',
                  },
                },
                tests: [
                  {
                    spec: { name: 'name', component: { displayName: 'component' } },
                    parameters: { viewport: 320, viewportIsDefault: false },
                  },
                ],
                startedAt: Date.now(),
              },
            },
          },
        };
      }

      if (query.match('SnapshotBuildQuery')) {
        return {
          data: {
            app: { build: { status: 'PENDING', changeCount: 1 } },
          },
        };
      }

      if (query.match('FirstCommittedAtQuery')) {
        return { data: { app: { firstBuild: { committedAt: null } } } };
      }

      if (query.match('HasBuildsWithCommitsQuery')) {
        return { data: { app: { hasBuildsWithCommits: [] } } };
      }

      if (query.match('BaselineCommitsQuery')) {
        return {
          data: {
            app: {
              baselineBuilds: [
                {
                  id: 'build-id',
                  number: 1,
                  status: 'PASSED',
                  commit: 'baseline',
                  committedAt: 1234,
                  changeCount: 1,
                },
              ],
            },
          },
        };
      }

      if (query.match('GetUploadUrlsMutation')) {
        return {
          data: {
            getUploadUrls: {
              domain: 'https://chromatic.com',
              urls: [
                {
                  path: 'iframe.html',
                  url: 'https://cdn.example.com/iframe.html',
                  contentType: 'text/html',
                },
                {
                  path: 'index.html',
                  url: 'https://cdn.example.com/index.html',
                  contentType: 'text/html',
                },
              ],
            },
          },
        };
      }

      if (query.match('SkipBuildMutation')) {
        return {
          data: {
            skipBuild: true,
          },
        };
      }

      if (query.match('LastBuildQuery')) {
        return {
          data: {
            app: {
              isOnboarding: true,
            },
          },
        };
      }

      throw new Error(`Unknown Query: ${query}`);
    },
  }))
);

jest.mock('tree-kill');

const kill = <jest.MockedFunction<typeof treeKill>>treeKill;

const mockStatsFile = Readable.from([
  JSON.stringify({
    modules: [
      {
        id: './src/foo.stories.js',
        name: './src/foo.stories.js',
        reasons: [{ moduleName: './src sync ^\\.\\/(?:(?!\\.)(?=.)[^/]*?\\.stories\\.js)$' }],
      },
      {
        id: './src sync ^\\.\\/(?:(?!\\.)(?=.)[^/]*?\\.stories\\.js)$',
        name: './src sync ^\\.\\/(?:(?!\\.)(?=.)[^/]*?\\.stories\\.js)$',
        reasons: [{ moduleName: './storybook-stories.js' }],
      },
    ],
  }),
]);

jest.mock('fs-extra', () => ({
  pathExists: async () => true,
  readFileSync: jest.requireActual('fs-extra').readFileSync,
  createReadStream: jest.fn(() => mockStatsFile),
  createWriteStream: jest.requireActual('fs-extra').createWriteStream,
  readdirSync: jest.fn(() => ['iframe.html', 'index.html', 'preview-stats.json']),
  statSync: jest.fn((path) => {
    const fsStatSync = jest.requireActual('fs-extra').createWriteStream;
    if (path.endsWith('/package.json')) return fsStatSync(path); // for meow
    return { isDirectory: () => false, size: 42 };
  }),
}));

jest.mock('./git/git', () => ({
  hasPreviousCommit: () => Promise.resolve(true),
  getCommit: jest.fn(),
  getBranch: () => Promise.resolve('branch'),
  getSlug: () => Promise.resolve('user/repo'),
  getVersion: () => Promise.resolve('2.24.1'),
  getChangedFiles: () => Promise.resolve(['src/foo.stories.js']),
  getRepositoryRoot: () => Promise.resolve(process.cwd()),
}));

jest.mock('./git/getParentCommits', () => ({
  getParentCommits: () => Promise.resolve(['baseline']),
}));

const getCommit = <jest.MockedFunction<typeof git.getCommit>>git.getCommit;

jest.mock('./lib/startStorybook');

const startApp = <jest.MockedFunction<typeof startStorybook.default>>startStorybook.default;
const resolveIsolatorUrl = <jest.MockedFunction<typeof startStorybook.resolveIsolatorUrl>>(
  startStorybook.resolveIsolatorUrl
);

jest.mock('./lib/getStorybookInfo', () => () => ({
  version: '5.1.0',
  viewLayer: 'viewLayer',
  addons: [],
}));
jest.mock('./lib/tunnel');

const openTunnel = <jest.MockedFunction<typeof tunnel>>tunnel;

jest.mock('./lib/uploadFiles');

jest.mock('./lib/spawn', () => () => Promise.resolve('https://npm.example.com'));

let processEnv;
beforeEach(() => {
  processEnv = process.env;
  process.env = {
    DISABLE_LOGGING: 'true',
    CHROMATIC_APP_CODE: undefined,
    CHROMATIC_PROJECT_TOKEN: undefined,
  };
  execa.mockReset();
  execa.mockResolvedValue({ stdout: '1.2.3' } as any);
  getCommit.mockResolvedValue({
    commit: 'commit',
    committedAt: 1234,
    committerEmail: 'test@test.com',
    committerName: 'tester',
  });
});
afterEach(() => {
  process.env = processEnv;
});

const getContext = (
  argv: string[]
): Context & {
  testLogger: TestLogger;
  http: { fetch: jest.MockedFunction<typeof fetch> };
} => {
  const testLogger = new TestLogger();
  return {
    title: '',
    env: getEnv(),
    log: testLogger,
    testLogger,
    http: { fetch: jest.fn() },
    sessionId: ':sessionId',
    packageJson: {
      scripts: {
        storybook: 'start-storybook -p 1337',
        otherStorybook: 'start-storybook -p 7070',
        notStorybook: 'lint',
        'build-storybook': 'build-storybook',
        otherBuildStorybook: 'build-storybook',
      },
    },
    packagePath: '',
    statsPath: 'preview-stats.json',
    ...parseArgs(argv),
  } as any;
};

it('fails on missing project token', async () => {
  const ctx = getContext([]);
  ctx.env.CHROMATIC_PROJECT_TOKEN = '';
  await runBuild(ctx);
  expect(ctx.exitCode).toBe(254);
  expect(ctx.testLogger.errors[0]).toMatch(/Missing project token/);
});

it('runs in simple situations', async () => {
  const ctx = getContext(['--project-token=asdf1234']);
  await runBuild(ctx);

  expect(ctx.exitCode).toBe(1);
  expect({ ...announcedBuild, ...publishedBuild }).toMatchObject({
    branch: 'branch',
    commit: 'commit',
    committedAt: new Date(1234).toISOString(),
    parentCommits: ['baseline'],
    fromCI: false,
    packageVersion: expect.any(String),
    storybookVersion: '5.1.0',
    storybookViewLayer: 'viewLayer',
    committerEmail: 'test@test.com',
    committerName: 'tester',
    isolatorUrl: `https://chromatic.com/iframe.html`,
  });
});

it('returns 0 with exit-zero-on-changes', async () => {
  const ctx = getContext(['--project-token=asdf1234', '--exit-zero-on-changes']);
  await runBuild(ctx);
  expect(ctx.exitCode).toBe(0);
});

it('returns 0 with exit-once-uploaded', async () => {
  const ctx = getContext(['--project-token=asdf1234', '--exit-once-uploaded']);
  await runBuild(ctx);
  expect(ctx.exitCode).toBe(0);
});

it('returns 0 when the build is publish only', async () => {
  mockBuildFeatures = {
    features: { uiTests: false, uiReview: false },
    wasLimited: false,
  };
  const ctx = getContext(['--project-token=asdf1234']);
  await runBuild(ctx);
  expect(ctx.exitCode).toBe(0);
});

it('should exit with code 0 when the current branch is skipped', async () => {
  const ctx = getContext(['--project-token=asdf1234', '--skip=branch']);
  await runBuild(ctx);
  expect(ctx.exitCode).toBe(0);
});

it('calls out to npm build script passed and uploads files', async () => {
  const ctx = getContext(['--project-token=asdf1234', '--build-script-name=build-storybook']);
  await runBuild(ctx);
  expect(ctx.exitCode).toBe(1);
  expect(uploadFiles).toHaveBeenCalledWith(
    expect.any(Object),
    [
      {
        contentLength: 42,
        contentType: 'text/html',
        path: expect.stringMatching(/\/iframe\.html$/),
        url: 'https://cdn.example.com/iframe.html',
      },
      {
        contentLength: 42,
        contentType: 'text/html',
        path: expect.stringMatching(/\/index\.html$/),
        url: 'https://cdn.example.com/index.html',
      },
    ],
    expect.any(Function)
  );
});

it('skips building and uploads directly with storybook-build-dir', async () => {
  const ctx = getContext(['--project-token=asdf1234', '--storybook-build-dir=dirname']);
  await runBuild(ctx);
  expect(ctx.exitCode).toBe(1);
  expect(execa).not.toHaveBeenCalled();
  expect(uploadFiles).toHaveBeenCalledWith(
    expect.any(Object),
    [
      {
        contentLength: 42,
        contentType: 'text/html',
        path: expect.stringMatching(/\/iframe\.html$/),
        url: 'https://cdn.example.com/iframe.html',
      },
      {
        contentLength: 42,
        contentType: 'text/html',
        path: expect.stringMatching(/\/index\.html$/),
        url: 'https://cdn.example.com/index.html',
      },
    ],
    expect.any(Function)
  );
});

it('passes autoAcceptChanges to the index', async () => {
  const ctx = getContext(['--project-token=asdf1234', '--auto-accept-changes']);
  await runBuild(ctx);
  expect(announcedBuild).toMatchObject({ autoAcceptChanges: true });
});

it('passes autoAcceptChanges to the index based on branch', async () => {
  await runBuild(getContext(['--project-token=asdf1234', '--auto-accept-changes=branch']));
  expect(announcedBuild).toMatchObject({ autoAcceptChanges: true });

  await runBuild(getContext(['--project-token=asdf1234', '--auto-accept-changes=wrong-branch']));
  expect(announcedBuild).toMatchObject({ autoAcceptChanges: false });
});

<<<<<<< HEAD
describe('with TurboSnap', () => {
  it('provides onlyStoryFiles to build', async () => {
    const ctx = getContext(['--project-token=asdf1234', '--only-changed']);
    await runBuild(ctx);

    expect(ctx.exitCode).toBe(1);
    expect(ctx.onlyStoryFiles).toEqual(['./src/foo.stories.js']);
    expect(publishedBuild.onlyStoryFiles).toEqual(['./src/foo.stories.js']);
  });
=======
it('uses custom DNS server if provided', async () => {
  const ctx = getContext(['--project-token=asdf1234']);
  ctx.env.CHROMATIC_DNS_SERVERS = ['1.2.3.4'];
  await runBuild(ctx);
  expect(dns.setServers).toHaveBeenCalledWith(['1.2.3.4']);
  // The lookup isn't actually performed because fetch is mocked, so we just check the agent.
  expect((fetch as any).mock.calls[0][1].agent).toBeInstanceOf(DNSResolveAgent);
>>>>>>> 751988ae
});

describe('tunneled build', () => {
  beforeEach(() => {
    resolveIsolatorUrl.mockReset().mockResolvedValue(false);
    startApp.mockReset().mockImplementation((ctx) => {
      ctx.isolatorUrl = ctx.options.url;
      return {
        on: jest.fn(),
        stderr: { on: jest.fn(), resume: jest.fn() },
        stdout: { on: jest.fn(), resume: jest.fn() },
      } as any;
    });
    openTunnel.mockReset().mockResolvedValue({
      url: 'http://tunnel.com/?clientId=foo',
      cachedUrl: 'http://cached.tunnel.com?foo=bar#hash',
      close: jest.fn,
    } as any);
    kill.mockReset().mockImplementation((pid, sig, cb) => cb());
  });

  it('properly deals with updating the isolatorUrl/cachedUrl in complex situations', async () => {
    resolveIsolatorUrl.mockResolvedValue('http://localhost:1337/iframe.html');
    const ctx = getContext(['--project-token=asdf1234', '--script-name=storybook']);
    await runBuild(ctx);

    expect(ctx.exitCode).toBe(1);
    expect(ctx.closeTunnel).toBeDefined();
    expect({ ...announcedBuild, ...publishedBuild }).toMatchObject({
      cachedUrl: 'http://cached.tunnel.com/iframe.html?foo=bar',
      isolatorUrl: `http://tunnel.com/?clientId=foo&path=${encodeURIComponent('/iframe.html')}`,
    });
  });

  it('calls out to npm script passed', async () => {
    const ctx = getContext(['--project-token=asdf1234', '--script-name=storybook']);
    await runBuild(ctx);
    expect(startApp).toHaveBeenCalledWith(
      expect.objectContaining({
        options: expect.objectContaining({
          scriptName: 'storybook',
          url: 'http://localhost:1337',
        }),
      }),
      expect.objectContaining({
        args: ['--', '--ci'],
      })
    );
  });

  it('calls out to the exec command passed', async () => {
    const ctx = getContext([
      '--project-token=asdf1234',
      '--exec=./run.sh',
      '--storybook-port=9001',
    ]);
    await runBuild(ctx);
    expect(startApp).toHaveBeenCalledWith(
      expect.objectContaining({
        options: expect.objectContaining({
          exec: './run.sh',
          url: 'http://localhost:9001',
        }),
      }),
      expect.objectContaining({})
    );
    expect(openTunnel).toHaveBeenCalledWith(
      expect.objectContaining(ctx),
      expect.objectContaining({ port: '9001' })
    );
  });

  it('skips start when already running', async () => {
    resolveIsolatorUrl.mockResolvedValue('http://localhost:1337/iframe.html');
    const ctx = getContext(['--project-token=asdf1234', '--script-name=storybook']);
    await runBuild(ctx);
    expect(startApp).not.toHaveBeenCalled();
    expect(openTunnel).toHaveBeenCalledWith(
      expect.objectContaining(ctx),
      expect.objectContaining({ port: '1337' })
    );
  });

  it('fails when trying to use --do-not-start while not running', async () => {
    resolveIsolatorUrl.mockResolvedValueOnce(false);
    const ctx = getContext([
      '--project-token=asdf1234',
      '--script-name=storybook',
      '--do-not-start',
    ]);
    await runBuild(ctx);
    expect(ctx.exitCode).toBe(255);
    expect(startApp).not.toHaveBeenCalled();
  });

  it('skips tunnel when using --storybook-url', async () => {
    resolveIsolatorUrl.mockResolvedValue('http://localhost:1337/iframe.html');
    const ctx = getContext([
      '--project-token=asdf1234',
      '--storybook-url=http://localhost:1337/iframe.html?foo=bar#hash',
    ]);
    await runBuild(ctx);
    expect(ctx.exitCode).toBe(1);
    expect(ctx.closeTunnel).toBeUndefined();
    expect(openTunnel).not.toHaveBeenCalled();
    expect(publishedBuild).toMatchObject({
      isolatorUrl: 'http://localhost:1337/iframe.html',
    });
  });

  it('supports redirects in --storybook-url', async () => {
    resolveIsolatorUrl.mockResolvedValue('http://localhost:1337/some/other/path/iframe.html');
    const ctx = getContext([
      '--project-token=asdf1234',
      '--storybook-url=http://localhost:1337/iframe.html?foo=bar#hash',
    ]);
    await runBuild(ctx);
    expect(publishedBuild).toMatchObject({
      isolatorUrl: 'http://localhost:1337/some/other/path/iframe.html',
    });
  });

  it('stops the running Storybook if something goes wrong', async () => {
    openTunnel.mockImplementation(() => {
      throw new Error('tunnel error');
    });
    startApp.mockReset().mockImplementation((ctx) => {
      ctx.isolatorUrl = ctx.options.url;
      return { pid: 12345 } as any;
    });
    const ctx = getContext(['--project-token=asdf1234', '--script-name=storybook']);
    await runBuild(ctx);
    expect(ctx.exitCode).toBe(255);
    expect(ctx.testLogger.errors[0]).toMatch('tunnel error');
    expect(kill).toHaveBeenCalledWith(12345, 'SIGHUP', expect.any(Function));
  });

  it('stops the tunnel if something goes wrong', async () => {
    const close = jest.fn();
    openTunnel.mockResolvedValueOnce({
      url: 'http://throw-an-error',
      cachedUrl: 'http://tunnel.com/',
      close,
    } as any);
    const ctx = getContext(['--project-token=asdf1234', '--script-name=storybook']);
    await runBuild(ctx);
    expect(ctx.exitCode).toBe(255);
    expect(ctx.testLogger.errors[0]).toMatch('fetch error');
    expect(close).toHaveBeenCalled();
  });
});

describe('in CI', () => {
  it('detects standard CI environments', async () => {
    process.env = { CI: 'true', DISABLE_LOGGING: 'true' };
    const ctx = getContext(['--project-token=asdf1234']);
    await runBuild(ctx);
    expect(ctx.exitCode).toBe(1);
    expect(announcedBuild).toMatchObject({
      fromCI: true,
    });
    expect(ctx.options.interactive).toBe(false);
  });

  it('detects CI passed as option', async () => {
    process.env = { DISABLE_LOGGING: 'true' };
    const ctx = getContext(['--project-token=asdf1234', '--ci']);
    await runBuild(ctx);
    expect(ctx.exitCode).toBe(1);
    expect(announcedBuild).toMatchObject({
      fromCI: true,
    });
    expect(ctx.options.interactive).toBe(false);
  });

  it('detects Netlify CI', async () => {
    process.env = { REPOSITORY_URL: 'foo', DISABLE_LOGGING: 'true' };
    const ctx = getContext(['--project-token=asdf1234']);
    await runBuild(ctx);
    expect(ctx.exitCode).toBe(1);
    expect(announcedBuild).toMatchObject({
      fromCI: true,
    });
    expect(ctx.options.interactive).toBe(false);
  });

  it('detects Travis PR build, external', async () => {
    process.env = {
      CI: 'true',
      TRAVIS_EVENT_TYPE: 'pull_request',
      TRAVIS_PULL_REQUEST_SLUG: 'a',
      TRAVIS_REPO_SLUG: 'b',
      TRAVIS_PULL_REQUEST_SHA: 'travis-commit',
      TRAVIS_PULL_REQUEST_BRANCH: 'travis-branch',
      DISABLE_LOGGING: 'true',
    };
    getCommit.mockReturnValue(
      Promise.resolve({
        commit: 'travis-commit',
        committedAt: 1234,
        committerEmail: 'test@test.com',
        committerName: 'tester',
      })
    );
    const ctx = getContext(['--project-token=asdf1234']);
    await runBuild(ctx);
    expect(ctx.exitCode).toBe(1);
    expect(announcedBuild).toMatchObject({
      commit: 'travis-commit',
      branch: 'travis-branch',
      fromCI: true,
    });
    expect(ctx.options.interactive).toBe(false);
    expect(ctx.testLogger.warnings.length).toBe(0);
  });

  it('detects Travis PR build, internal', async () => {
    process.env = {
      CI: 'true',
      TRAVIS_EVENT_TYPE: 'pull_request',
      TRAVIS_PULL_REQUEST_SLUG: 'a',
      TRAVIS_REPO_SLUG: 'a',
      TRAVIS_PULL_REQUEST_SHA: 'travis-commit',
      TRAVIS_PULL_REQUEST_BRANCH: 'travis-branch',
      DISABLE_LOGGING: 'true',
    };
    getCommit.mockReturnValue(
      Promise.resolve({
        commit: 'travis-commit',
        committedAt: 1234,
        committerEmail: 'test@test.com',
        committerName: 'tester',
      })
    );
    const ctx = getContext(['--project-token=asdf1234']);
    await runBuild(ctx);
    expect(ctx.exitCode).toBe(1);
    expect(announcedBuild).toMatchObject({
      commit: 'travis-commit',
      branch: 'travis-branch',
      fromCI: true,
    });
    expect(ctx.options.interactive).toBe(false);
    expect(ctx.testLogger.warnings.length).toBe(1);
    expect(ctx.testLogger.warnings[0]).toMatch(
      /Running on a Travis PR build from an internal branch/
    );
  });
});

describe('runAll', () => {
  it('checks for updates', async () => {
    const ctx = getContext(['--project-token=asdf1234']);
    ctx.pkg.version = '4.3.2';
    ctx.http.fetch.mockReturnValueOnce({
      json: () => Promise.resolve({ 'dist-tags': { latest: '5.0.0' } }),
    } as any);
    await runAll(ctx);
    expect(ctx.exitCode).toBe(1);
    expect(ctx.http.fetch).toHaveBeenCalledWith('https://npm.example.com/chromatic');
    expect(ctx.testLogger.warnings[0]).toMatch('Using outdated package');
  });

  it('prompts you to add a script to your package.json', async () => {
    process.stdout.isTTY = true; // enable interactive mode
    const ctx = getContext(['--project-token=asdf1234']);
    await runAll(ctx);
    expect(ctx.exitCode).toBe(1);
    expect(confirm).toHaveBeenCalled();
  });

  it('ctx should be JSON serializable', async () => {
    const ctx = getContext(['--project-token=asdf1234']);
    expect(() => writeChromaticDiagnostics(ctx)).not.toThrow();
  });

  it('should write context to chromatic-diagnostics.json if --diagnostics is passed', async () => {
    const ctx = getContext(['--project-token=asdf1234', '--diagnostics']);
    await runAll(ctx);
    expect(jsonfile.writeFile).toHaveBeenCalledWith(
      'chromatic-diagnostics.json',
      expect.objectContaining({
        flags: expect.objectContaining({
          diagnostics: true,
        }),
        options: expect.objectContaining({
          projectToken: 'asdf1234',
        }),
      }),
      { spaces: 2 }
    );
  });

  it('should not write context to chromatic-diagnostics.json if --diagnostics is not passed', async () => {
    const ctx = getContext(['--project-token=asdf1234']);
    await runAll(ctx);
    expect(jsonfile.writeFile).not.toHaveBeenCalled();
  });
});<|MERGE_RESOLUTION|>--- conflicted
+++ resolved
@@ -459,7 +459,15 @@
   expect(announcedBuild).toMatchObject({ autoAcceptChanges: false });
 });
 
-<<<<<<< HEAD
+it('uses custom DNS server if provided', async () => {
+  const ctx = getContext(['--project-token=asdf1234']);
+  ctx.env.CHROMATIC_DNS_SERVERS = ['1.2.3.4'];
+  await runBuild(ctx);
+  expect(dns.setServers).toHaveBeenCalledWith(['1.2.3.4']);
+  // The lookup isn't actually performed because fetch is mocked, so we just check the agent.
+  expect((fetch as any).mock.calls[0][1].agent).toBeInstanceOf(DNSResolveAgent);
+});
+
 describe('with TurboSnap', () => {
   it('provides onlyStoryFiles to build', async () => {
     const ctx = getContext(['--project-token=asdf1234', '--only-changed']);
@@ -469,15 +477,6 @@
     expect(ctx.onlyStoryFiles).toEqual(['./src/foo.stories.js']);
     expect(publishedBuild.onlyStoryFiles).toEqual(['./src/foo.stories.js']);
   });
-=======
-it('uses custom DNS server if provided', async () => {
-  const ctx = getContext(['--project-token=asdf1234']);
-  ctx.env.CHROMATIC_DNS_SERVERS = ['1.2.3.4'];
-  await runBuild(ctx);
-  expect(dns.setServers).toHaveBeenCalledWith(['1.2.3.4']);
-  // The lookup isn't actually performed because fetch is mocked, so we just check the agent.
-  expect((fetch as any).mock.calls[0][1].agent).toBeInstanceOf(DNSResolveAgent);
->>>>>>> 751988ae
 });
 
 describe('tunneled build', () => {
