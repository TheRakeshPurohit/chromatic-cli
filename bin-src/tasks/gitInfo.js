--- conflicted
+++ resolved
@@ -41,13 +41,9 @@
 `;
 
 export const setGitInfo = async (ctx, task) => {
-<<<<<<< HEAD
   const { branchName, patchBaseRef, fromCI: ci, interactive } = ctx.options;
-  ctx.git = await getCommitAndBranch({ branchName, patchBaseRef, ci, log: ctx.log });
-=======
-  const { branchName, patchBaseRef, fromCI: ci } = ctx.options;
+
   ctx.git = await getCommitAndBranch(ctx, { branchName, patchBaseRef, ci });
->>>>>>> 44a892e5
   ctx.git.version = await getVersion();
   if (!ctx.git.slug) {
     ctx.git.slug = await getSlug().catch((e) => ctx.log.warn('Failed to retrieve slug', e));
