--- conflicted
+++ resolved
@@ -1,19 +1,8 @@
 import retry from 'async-retry';
 import { filesize } from 'filesize';
 import { FormData } from 'formdata-node';
-<<<<<<< HEAD
-import { Response } from 'node-fetch';
 import { Context, TargetInfo } from '../types';
 import { FileReaderBlob } from './FileReaderBlob';
-
-// A sentinel file is created by a zip-unpack lambda within the Chromatic infrastructure once the
-// uploaded zip is fully extracted. The contents of this file will consist of 'OK' if the process
-// completed successfully and 'ERROR' if an error occurred.
-const SENTINEL_SUCCESS_VALUE = 'OK';
-=======
-import { Context, TargetInfo } from '../types';
-import { FileReaderBlob } from './FileReaderBlob';
->>>>>>> bd5e1e7f
 
 export async function uploadZip(
   ctx: Context,
