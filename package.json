--- conflicted
+++ resolved
@@ -1,10 +1,6 @@
 {
   "name": "chromatic",
-<<<<<<< HEAD
-  "version": "5.4.0-alpha.0",
-=======
   "version": "5.5.0",
->>>>>>> 58d8af33
   "description": "Visual Testing for Storybook",
   "homepage": "https://www.chromatic.com",
   "bugs": {
