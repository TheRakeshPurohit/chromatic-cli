<<<<<<< HEAD
# 7.3.0 - 2023-10-02

- [822](https://github.com/chromaui/chromatic-cli/pull/822) Add `experimental_abortSignal` to Node API to allow canceling builds
- [819](https://github.com/chromaui/chromatic-cli/pull/819) Migrate from Jest to Vitest, update ESLint config and upgrade Execa
=======
# v7.2.2 (Wed Oct 04 2023)

#### ⚠️ Pushed to `main`

- Clean up auto-generated changelog ([@ghengeveld](https://github.com/ghengeveld))

#### Authors: 1

- Gert Hengeveld ([@ghengeveld](https://github.com/ghengeveld))

---

# v7.2.1 (Wed Oct 04 2023)

#### 🐛 Bug Fix

- Add `experimental_abortSignal` to Node API to allow canceling builds [#822](https://github.com/chromaui/chromatic-cli/pull/822) ([@ghengeveld](https://github.com/ghengeveld))
- Migrate from Jest to Vitest, update ESLint config and upgrade Execa [#821](https://github.com/chromaui/chromatic-cli/pull/821) ([@ghengeveld](https://github.com/ghengeveld))
- Replace release script with auto shipit [#828](https://github.com/chromaui/chromatic-cli/pull/828) ([@ghengeveld](https://github.com/ghengeveld))

#### Authors: 1

- Gert Hengeveld ([@ghengeveld](https://github.com/ghengeveld))

---
>>>>>>> 27ea291c

# 7.2.0 - 2023-09-19

- [814](https://github.com/chromaui/chromatic-cli/pull/814) Add support for a JSON configuration file
- [819](https://github.com/chromaui/chromatic-cli/pull/819) No longer log to loggly

# 7.1.0 - 2023-09-07

- [812](https://github.com/chromaui/chromatic-cli/pull/812) Allow running a build from a repo with only one commit when not in CI
- [810](https://github.com/chromaui/chromatic-cli/pull/810) Add `onTaskStart`, and a new typed field `ctx.task`
- [808](https://github.com/chromaui/chromatic-cli/pull/808) Add `onTaskError` option to report errors to node consumers
- [813](https://github.com/chromaui/chromatic-cli/pull/813) Rename `onTaskError` to `experimental_onTaskError`

# 7.0.0 - 2023-09-04

- [789](https://github.com/chromaui/chromatic-cli/pull/789) Use `@antfu/ni` to support `pnpm` for Storybook build
- [805](https://github.com/chromaui/chromatic-cli/pull/805) Add a `onTaskProgress` option and report progress on it

This is a potentially breaking change due to the introduction of [@antfu/ni](https://github.com/antfu/ni) to handle running the `storybook build` command in the **Build Storybook** step.

# 6.24.1 - 2023-08-25

- [803](https://github.com/chromaui/chromatic-cli/pull/803) Support Mode Name as Suffix for Build Progress Indicator

# 6.24.0 - 2023-08-24

- [801](https://github.com/chromaui/chromatic-cli/pull/801) Fix `Unexpected build status: PREPARED` error
- [802](https://github.com/chromaui/chromatic-cli/pull/802) Include all commit info in `GitInfo`

# 6.23.1 - 2023-08-24

- [800](https://github.com/chromaui/chromatic-cli/pull/800) Fix type signature for `runAll` and `runBuild`

# 6.23.0 - 2023-08-22

- [795](https://github.com/chromaui/chromatic-cli/pull/795) Add `--local` flag and pass to builds as `isLocalBuild`
- [796](https://github.com/chromaui/chromatic-cli/pull/796) Pass `gitUserEmailHash` up with new builds and use `localBuilds` filter in baseline calculations

# 6.22.0 - 2023-08-15

- [798](https://github.com/chromaui/chromatic-cli/pull/798) Calculate and record `uncommittedHash` when creating a build

# 6.21.0 - 2023-08-07

- [794](https://github.com/chromaui/chromatic-cli/pull/794) Add `getGitInfo` function exported by the Node API
- [780](https://github.com/chromaui/chromatic-cli/pull/780) Add support for `schedule` GitHub Action workflow trigger
- [793](https://github.com/chromaui/chromatic-cli/pull/793) Update snyk parser and added tests for yarn berry

# 6.20.0 - 2023-07-21

- [788](https://github.com/chromaui/chromatic-cli/pull/788) Track Build ID for Storybook Uploads

# 6.19.9 - 2023-06-22

- [734](https://github.com/chromaui/chromatic-cli/pull/734) Add support for `release` event to Github action.
- [750](https://github.com/chromaui/chromatic-cli/pull/750) Update CI to store tokens in environment variables
- [775](https://github.com/chromaui/chromatic-cli/pull/775) Increase timeout for Git command(s) execution

# 6.19.8 - 2023-06-16

- [765](https://github.com/chromaui/chromatic-cli/pull/765) Add some fields to package.json to help resolve types in entrypoints
- [773](https://github.com/chromaui/chromatic-cli/pull/773) Bump the Loggly Dependency

# 6.19.7 - 2023-06-14

- [770](https://github.com/chromaui/chromatic-cli/pull/770) Ensure we exit with a code at the end

# 6.19.6 - 2023-06-14

- [768](https://github.com/chromaui/chromatic-cli/pull/768) Add `isChromatic` exports

# 6.19.5 - 2023-06-14

- [763](https://github.com/chromaui/chromatic-cli/pull/763) Fix issue with onTaskComplete callback

# 6.19.5 - 2023-06-12

- [763](https://github.com/chromaui/chromatic-cli/pull/763) Fix issue with `onTaskComplete` callback

# 6.19.4 - 2023-06-12

- [764](https://github.com/chromaui/chromatic-cli/pull/764) Move all depenendencies to dev deps

# 6.19.2 - 2023-06-12

- [756](https://github.com/chromaui/chromatic-cli/pull/756) Added onTaskComplete callback option
- [755](https://github.com/chromaui/chromatic-cli/pull/755) Add a node entry point

# 6.18.2 - 2023-06-07

- [758](https://github.com/chromaui/chromatic-cli/pull/758) Add additional logging for turbosnap
- [753](https://github.com/chromaui/chromatic-cli/pull/753) Update getStorybookMetadata to safely record version even if fails to parse mainConfig

# 6.18.0 - 2023-05-03

- [737](https://github.com/chromaui/chromatic-cli/pull/737) Better discovery for TurboSnap trace-changed and related directories
- [747](https://github.com/chromaui/chromatic-cli/pull/747) Fix Storybook config detection by adding serverRequire to interpret files

# 6.17.4 - 2023-05-03

- [738](https://github.com/chromaui/chromatic-cli/pull/738) Get the builder name and version via the mainConfig for SB v7+
- [743](https://github.com/chromaui/chromatic-cli/pull/743) Bump Snyk lockfile parser dependency

# 6.17.3 - 2023-04-05

- [730](https://github.com/chromaui/chromatic-cli/pull/730) Disconnect preserveMissing from `--only-story-names` flag

# 6.17.2 - 2023-03-17

- [726](https://github.com/chromaui/chromatic-cli/pull/726) Increase timeout on Storybook Verification
- [725](https://github.com/chromaui/chromatic-cli/pull/725) Bump webpack from 5.72.1 to 5.76.0
- [711](https://github.com/chromaui/chromatic-cli/pull/711) Bump http-cache-semantics from 4.1.0 to 4.1.1

# 6.17.1 - 2023-02-24

- [718](https://github.com/chromaui/chromatic-cli/pull/718) Update `changedFiles` target to fix broken trace utility

# 6.17.0 - 2023-02-07

- [695](https://github.com/chromaui/chromatic-cli/pull/695) Omit `inputs` for `workflow_dispatch` event in GitHub Action
- [713](https://github.com/chromaui/chromatic-cli/pull/713) Add support for `issue_comment` event in GitHub Action

# 6.15.0 - 2023-01-23

- [710](https://github.com/chromaui/chromatic-cli/pull/710) Add `--repository-slug` flag to CLI, and `repositorySlug` + `branchName` options to GitHub Action

# 6.14.0 - 2022-12-19

- [683](https://github.com/chromaui/chromatic-cli/pull/683) Enhanced TurboSnap: Trace dependency changes instead of bailing out
- [694](https://github.com/chromaui/chromatic-cli/pull/694) Remove tunnel flags

# 6.13.1 - 2022-12-14

- [700](https://github.com/chromaui/chromatic-cli/pull/700) Revert "Don't bundle package.json but rely on meow's runtime value instead"

# 6.13.0 - 2022-12-13

- [676](https://github.com/chromaui/chromatic-cli/pull/676) Log message when TurboSnap is unavailable
- [671](https://github.com/chromaui/chromatic-cli/pull/671) Don't bundle package.json but rely on meow's runtime value instead
- [675](https://github.com/chromaui/chromatic-cli/pull/675) Output progress updates in non-interactive mode every 10 seconds

# 6.12.0 - 2022-12-09

- [685](https://github.com/chromaui/chromatic-cli/pull/685) Support custom DNS IP and DNS failover IP using custom DNS resolver
- [689](https://github.com/chromaui/chromatic-cli/pull/689) Improve the failure message when there's only one git commit

# 6.11.3 - 2022-10-31

- [670](https://github.com/chromaui/chromatic-cli/pull/670) Trace command errors for package manifest change
- [659](https://github.com/chromaui/chromatic-cli/pull/659) Add interactionTestFailuresCount to GitHub Action output
- [660](https://github.com/chromaui/chromatic-cli/pull/660) Update GitHub Action to Node 16
- [644](https://github.com/chromaui/chromatic-cli/pull/644) Bump node-fetch from 3.0.0 to 3.2.10
- [666](https://github.com/chromaui/chromatic-cli/pull/666) Bump @actions/core from ^1.5.0 to ^1.10.0

# 6.11.2 - 2022-10-26

- [667](https://github.com/chromaui/chromatic-cli/pull/667) Edit package file detection process for the untraced flag

# 6.11.1 - 2022-10-25

- [665](https://github.com/chromaui/chromatic-cli/pull/665) Added onlyStoryFiles to the github action

# 6.11.0 - 2022-10-24

- [648](https://github.com/chromaui/chromatic-cli/pull/648) TurboSnap not bailed if package manifest change isn't dependency-related

# 6.10.5 - 2022-10-20

- [661](https://github.com/chromaui/chromatic-cli/pull/661) Add `debug` as an option to the GH action

# 6.10.3 - 2022-10-19

- [651](https://github.com/chromaui/chromatic-cli/pull/651) Update buildHasErrors with interaction test failure specific messaging

# 6.10.2 - 2022-10-11

- [649](https://github.com/chromaui/chromatic-cli/pull/649) Fix TurboSnap for module names containing URL params in stats file
- [650](https://github.com/chromaui/chromatic-cli/pull/650) Ensure all GitHub Action outputs are exposed

# 6.10.1 - 2022-09-27

- [645](https://github.com/chromaui/chromatic-cli/pull/645) Check onlyStoryNames is non-empty

# 6.10.0 - 2022-09-23

- [620](https://github.com/chromaui/chromatic-cli/pull/620) Add various counts as GitHub Action outputs
- [643](https://github.com/chromaui/chromatic-cli/pull/643) Fix implied `--preserve-missing` for `--only-story-names`

# 6.9.0 - 2022-09-02

- [634](https://github.com/chromaui/chromatic-cli/pull/634) Add `--only-story-files` flag
- [565](https://github.com/chromaui/chromatic-cli/pull/565) Add tests for `--untraced` flag validation
- [636](https://github.com/chromaui/chromatic-cli/pull/636) Suggest using `--force-rebuild` when skipping rebuild

# 6.8.1 - 2022-09-01

- [635](https://github.com/chromaui/chromatic-cli/pull/635) Retry queries by default and allow even more retries for `FirstCommittedAtQuery`
- [607](https://github.com/chromaui/chromatic-cli/pull/607) Bump terser from 4.8.0 to 4.8.1
- [601](https://github.com/chromaui/chromatic-cli/pull/601) Bump moment from 2.29.1 to 2.29.4
- [594](https://github.com/chromaui/chromatic-cli/pull/594) Bump shell-quote from 1.7.2 to 1.7.3
- [553](https://github.com/chromaui/chromatic-cli/pull/553) Bump minimist from 1.2.5 to 1.2.6
- [631](https://github.com/chromaui/chromatic-cli/pull/631) Bump @actions/core from 1.5.0 to 1.9.1

# 6.8.0 - 2022-08-26

- [630](https://github.com/chromaui/chromatic-cli/pull/630) Rename `--only` to `--only-story-names` but keep it as a deprecated alias
- [629](https://github.com/chromaui/chromatic-cli/pull/629) Deprecate `--preserve-missing` and raise a warning if it's being used

### Use TurboSnap instead of `preserveMissing`

In order to support advanced use cases where only a subset of stories would be included in a Storybook, the `--preserve-missing` flag could be used to prevent excluded stories from being marked as "removed" in Chromatic. This behavior could lead to problematic situations regarding infrastructure upgrades and cause truly removed stories to never be removed from Chromatic. That's why we are sunsetting the "preserve missing" behavior. As of v6.8.0, using this flag will raise a warning message in the CLI. In a future major version, the flag will be removed completely, and continuing to use it with an older CLI version will start to fail your build.

To upgrade, you should remove the `--preserve-missing` flag from your CI and/or `package.json` scripts. If you use our GitHub Action, you should remove the `preserveMissing` input (`with: ...`) from your workflow config file. Furthermore, you should make sure that your `build-storybook` script builds _all_ stories, not just a subset. Check your `stories` configuration in `.storybook/main.js` so it doesn't omit any stories (e.g. based on an environment variable).

Most likely you were using `preserveMissing` to cut down on the number of snapshots taken by Chromatic. To achieve the same goal, you have three options:

- Recommended: Use [TurboSnap](https://www.chromatic.com/docs/turbosnap) to automatically only snapshot stories for which related source files have changed.
- Use [`--only-story-names`](https://www.chromatic.com/docs/cli#chromatic-options) to only snapshot stories matching a glob pattern by component/story name.
- (Soon) Use [`--only-story-files`](https://www.chromatic.com/docs/cli#chromatic-options) to only snapshot stories matching a glob pattern by story filename.

In each of these cases, any stories that aren't captured are "inherited" from their baseline.

# 6.7.4 - 2022-08-11

- [624](https://github.com/chromaui/chromatic-cli/pull/624) Read Webpack stats file as stream to support very large projects

# 6.7.3 - 2022-08-01

- [621](https://github.com/chromaui/chromatic-cli/pull/621) Add `addon-interactions` to list of supported addons

# 6.7.2 - 2022-07-28

- [615](https://github.com/chromaui/chromatic-cli/pull/615) Changed trim stats to stream and added test

# 6.7.1 - 2022-07-22

- [612](https://github.com/chromaui/chromatic-cli/pull/612) Add change count to buildPassed message if changes exist

# 6.7.0 - 2022-06-30

- [598](https://github.com/chromaui/chromatic-cli/pull/598) Enable bash mode for globs when matching branches with picomatch

# 6.6.4 - 2022-06-27

- [590](https://github.com/chromaui/chromatic-cli/pull/590) Better onboarding support
- [596](https://github.com/chromaui/chromatic-cli/pull/596) Handle redirects when using `--storybook-url`

# 6.6.3 - 2022-06-18

- [8be428f](https://github.com/chromaui/chromatic-cli/commit/8be428f4601f24921cf4bbeee889be853ed78bf7) Prevent split on undefined

# 6.6.2 - 2022-06-17

- [592](https://github.com/chromaui/chromatic-cli/pull/592) Filter out unsupported addons from Storybook metadata

# 6.6.1 - 2022-06-17

- [566](https://github.com/chromaui/chromatic-cli/pull/566) Handle commits that are missing from the repository (i.e. rebased) when doing TurboSnap
- [562](https://github.com/chromaui/chromatic-cli/pull/562) Implement async build creation process
- [585](https://github.com/chromaui/chromatic-cli/pull/585) Fix Storybook metadata retrieval

# 6.5.4 - 2022-04-7

- [554](https://github.com/chromaui/chromatic-cli/pull/554) Downcase the slug so we don't accidentally treat origin as fork

# 6.5.3 - 2022-03-14

- [536](https://github.com/chromaui/chromatic-cli/pull/536) Fix `slug` for GitHub's `workflow_dispatch` event
- [547](https://github.com/chromaui/chromatic-cli/pull/547) Fix line splitting on Windows for Git output
- [538](https://github.com/chromaui/chromatic-cli/pull/538) Bump url-parse from 1.5.3 to 1.5.10
- [545](https://github.com/chromaui/chromatic-cli/pull/545) Bump ansi-html from 0.0.7 to 0.0.8
- [528](https://github.com/chromaui/chromatic-cli/pull/528) Bump follow-redirects from 1.14.7 to 1.14.9

# 6.5.2 - 2022-03-11

- [527](https://github.com/chromaui/chromatic-cli/pull/527) [539](https://github.com/chromaui/chromatic-cli/pull/539) Fix TurboSnap support for Storybook in a subdirectory

# 6.5.1 - 2022-02-21

- Fix: Cannot read property 'startsWith' of null

# 6.5.0 - 2022-02-21

- [513](https://github.com/chromaui/chromatic-cli/pull/513) Add support for custom npm registry url
- [521](https://github.com/chromaui/chromatic-cli/pull/521) Add TurboSnap support for Vite
- [523](https://github.com/chromaui/chromatic-cli/pull/523) Fix TurboSnap support for Storybook 6.5 with `.cjs` extension
- [518](https://github.com/chromaui/chromatic-cli/pull/518) Fix `storybookUrl` output by removing `iframe.html` suffix

# 6.4.3 - 2022-01-31

- [505](https://github.com/chromaui/chromatic-cli/pull/505) Migrate to TypeScript

# 6.4.2 - 2022-01-28

- [510](https://github.com/chromaui/chromatic-cli/pull/510) Fix `pathname` support in proxy URL
- [0734f3a](https://github.com/chromaui/chromatic-cli/commit/e770baf117ff8fe5cb8ca0dc198302b890734f3a) Fix how paths are normalized for TurboSnap

# 6.4.1 - 2022-01-20

- [499](https://github.com/chromaui/chromatic-cli/pull/499) Fix handling of `CANCELLED` build status
- [501](https://github.com/chromaui/chromatic-cli/pull/501) Fix handling of missing `ref` and/or `sha` inputs on `workflow_dispatch` event #501
- [503](https://github.com/chromaui/chromatic-cli/pull/503) Reformat help text and move `allowConsoleErrors` to deprecated options
- [504](https://github.com/chromaui/chromatic-cli/pull/504) Fix consistent naming of flags for `trace` util

# 6.4.0 - 2022-01-18

- [495](https://github.com/chromaui/chromatic-cli/pull/495) TurboSnap: Add `--trace-changed` flag and `trace` utility
- [490](https://github.com/chromaui/chromatic-cli/pull/490) TurboSnap: Detect mismatching entry file and suggest a fix
- [502](https://github.com/chromaui/chromatic-cli/pull/502) Add `--force-rebuild` to prevent skipping on rebuild
- [500](https://github.com/chromaui/chromatic-cli/pull/500) Use commit author info instead of committer info
- [487](https://github.com/chromaui/chromatic-cli/pull/487) Improve how process exit code is set
- [488](https://github.com/chromaui/chromatic-cli/pull/488) Fix `--untraced` for package files
- [474](https://github.com/chromaui/chromatic-cli/pull/474) Fix commit status update for UI Review when using `--skip`

# 6.3.4 - 2022-01-10

- [492](https://github.com/chromaui/chromatic-cli/pull/492) Fix missing exit code on rebuild
- [491](https://github.com/chromaui/chromatic-cli/pull/491) Fix `storybookBaseDir` option in GitHub Action

# 6.3.3 - 2021-12-22

- Filter empty values in array flags and restore warnings

# 6.3.2 - 2021-12-22

- Disable warning about `--externals` requiring `--only-changed`

# 6.3.1 - 2021-12-22

- Disable warning about `--untraced` requiring `--only-changed`

# 6.3.0 - 2021-12-22

- [461](https://github.com/chromaui/chromatic-cli/pull/461) Add `--untraced` flag to avoid retesting stories that depend on certain files
- [479](https://github.com/chromaui/chromatic-cli/pull/479) Add `--diagnostics` flag to write process context data to a file
- [458](https://github.com/chromaui/chromatic-cli/pull/458) Track `bailReason`, improve TurboSnap messaging and throw on zero CSF globs
- [482](https://github.com/chromaui/chromatic-cli/pull/482) Fix commit details when using env var and warn if the commit is missing

# 6.2.3 - 2021-12-17

- Avoid optional chaining which breaks in Node 12 (GitHub Actions)

# 6.2.2 - 2021-12-17

- Fix error handling in GraphQL client to not retry mutation on HTTP error

# 6.2.1 - 2021-12-16

- [477](https://github.com/chromaui/chromatic-cli/pull/477) Retry createBuild based on error messages
- [468](https://github.com/chromaui/chromatic-cli/pull/468) Increase unpack wait timeout to 3 minutes
- [466](https://github.com/chromaui/chromatic-cli/pull/466) Add workingDirectory input handler for action
- [465](https://github.com/chromaui/chromatic-cli/pull/465) Remove the need to set a GitHub token

# 6.2.0 - 2021-12-07

- [459](https://github.com/chromaui/chromatic-cli/pull/459) Add --zip flag to upload files as zip archive
- [463](https://github.com/chromaui/chromatic-cli/pull/463) Fix tests of makeZipFile
- [447](https://github.com/chromaui/chromatic-cli/pull/447) Add support for passing the same flag multiple times

# 6.1.0 - 2021-11-29

- [455](https://github.com/chromaui/chromatic-cli/pull/455) Add `--storybook-base-dir` to support TurboSnap with a prebuilt Storybook originating from a subdirectory
- [456](https://github.com/chromaui/chromatic-cli/pull/456) Add `--dry-run` to skip publishing
- [444](https://github.com/chromaui/chromatic-cli/pull/444) Add support for proxy authentication
- [457](https://github.com/chromaui/chromatic-cli/pull/457) Throw error rather than bailing out of TurboSnap when tracing changed files fails

# 6.0.6 - 2021-11-10

- [449](https://github.com/chromaui/chromatic-cli/pull/449) Fix TurboSnap for unnamed modules in Webpack 5 stats file
- [442](https://github.com/chromaui/chromatic-cli/pull/442) Set exitCode to 0 when branch is skipped with skip flag

# 6.0.5 - 2021-10-27

- [440](https://github.com/chromaui/chromatic-cli/pull/440) Add TurboSnap support for 6.4 virtual story file locations
- [440](https://github.com/chromaui/chromatic-cli/pull/440) Fix TurboSnap for files that are chunked with preview files
- [436](https://github.com/chromaui/chromatic-cli/pull/436) Fix DEBUG env variable being set
- [424](https://github.com/chromaui/chromatic-cli/pull/424) Update GitHub Action to use Node 14
- [433](https://github.com/chromaui/chromatic-cli/pull/433) Add optional window arg to `isChromatic`

# 6.0.4 - 2021-10-13

- Fix issue with `node:path` import caused by `meow` v10.

# 6.0.3 - 2021-10-13

- Fix `--only-changed` to bail on changes to `package.json`, `package-lock.json` or `yarn.lock` located at the repository root.

# 6.0.0 - 2021-10-12

- [393](https://github.com/chromaui/chromatic-cli/pull/393) Bundle the bin & action so it's dependency-less
- [393](https://github.com/chromaui/chromatic-cli/pull/393) Add support for `workflow_run` event
- [393](https://github.com/chromaui/chromatic-cli/pull/393) Make lookup of storybook version optional
- Make `isChromatic` the package main entry point
- Remove the deprecated Storybook addon

Before:

```js
import isChromatic from 'chromatic/isChromatic';
```

After:

```js
import isChromatic from 'chromatic';
```

# 5.10.1 - 2021-09-21

- [404](https://github.com/chromaui/chromatic-cli/pull/404) Fix the version of node-fetch to `2.6.0` due to a bug in `2.6.3`

# 5.10.0 - 2021-09-17

- [311](https://github.com/chromaui/chromatic-cli/pull/311) Support `workflow_dispatch` event in GitHub Action
- [382](https://github.com/chromaui/chromatic-cli/pull/382) Support absolute paths in webpack stats
- [370](https://github.com/chromaui/chromatic-cli/pull/370) Ignore `--only-changed` on rebuild
- [381](https://github.com/chromaui/chromatic-cli/pull/381) Throw when specifying an invalid loglevel
- [392](https://github.com/chromaui/chromatic-cli/pull/392) Better path handling for TurboSnap
- [374](https://github.com/chromaui/chromatic-cli/pull/374) Fix handling of `NO_PROXY` environment variable
- [397](https://github.com/chromaui/chromatic-cli/pull/397) Fix runtime issues with HTTP_PROXY / NO_PROXY
- [380](https://github.com/chromaui/chromatic-cli/pull/380) Fix `isChromatic` for server-side rendering
- [401](https://github.com/chromaui/chromatic-cli/pull/401) Update BuildHasChanges message to be clearer

# 5.9.2 - 2021-06-15

- [366](https://github.com/chromaui/chromatic-cli/pull/366) Fix resolving webpack stats in subdirectory

# 5.9.1 - 2021-06-14

- [365](https://github.com/chromaui/chromatic-cli/pull/365) Fix cross-fork builds from GitHub Action

# 5.9.0 - 2021-06-02

- [347](https://github.com/chromaui/chromatic-cli/pull/347) Add support for proxy server
- [334](https://github.com/chromaui/chromatic-cli/pull/334) Check existence and validity of package.json
- [355](https://github.com/chromaui/chromatic-cli/pull/355) Ignore `--only-changed` on changes matching `--externals`

# 5.8.3 - 2021-05-21

- [350](https://github.com/chromaui/chromatic-cli/pull/350) Restore original `preferLocal` settings for Execa

# 5.8.2 - 2021-05-19

- [348](https://github.com/chromaui/chromatic-cli/pull/348) Restore original behavior to use npm_execpath

# 5.8.1 - 2021-05-18

- [345](https://github.com/chromaui/chromatic-cli/pull/345) Restore implying of `--preserve-missing` when using `--only`
- [344](https://github.com/chromaui/chromatic-cli/pull/344) Fix determining viewLayer when using transitive dependency
- [337](https://github.com/chromaui/chromatic-cli/pull/337) Fix chromatic script that can be added to package.json
- [331](https://github.com/chromaui/chromatic-cli/pull/331) Log `clientVersion` on fatal error

# 5.8.0 - 2021-04-29

- [319](https://github.com/chromaui/chromatic-cli/pull/319) Retrieve viewLayer and version from dependencies and support @web/dev-server-storybook
- [313](https://github.com/chromaui/chromatic-cli/pull/313) Use original baseline for rebuilds (new build for the same commit)
- [304](https://github.com/chromaui/chromatic-cli/pull/304) Support only testing components affected by recent git changes via `--only-changed`
- [305](https://github.com/chromaui/chromatic-cli/pull/305) Fix `npx chromatic` timing out on build-storybook

# 5.7.1 - 2021-02-02

- Better logging when Storybook validation fails

# 5.7.0 - 2021-03-11

- [283](https://github.com/chromaui/chromatic-cli/pull/283) Explicitly allow multiple project-tokens (last will be used)
- [301](https://github.com/chromaui/chromatic-cli/pull/301) Strip `origin/*` prefix from branch name
- [297](https://github.com/chromaui/chromatic-cli/pull/297) Add @storybook/vue3 support
- [296](https://github.com/chromaui/chromatic-cli/pull/296) Support Yarn 2 execpath
- [295](https://github.com/chromaui/chromatic-cli/pull/295) Gracefully handle `git config` command in Netlify
- [284](https://github.com/chromaui/chromatic-cli/pull/284) Fix `storybookUrl` in GitHub Action
- [287](https://github.com/chromaui/chromatic-cli/pull/287) Update CLI to use new `test` terminology and statuses
- [298](https://github.com/chromaui/chromatic-cli/pull/298) Document GitHub action outputs
- [306](https://github.com/chromaui/chromatic-cli/pull/306) Fix tunnel builds

# 5.6.3 - 2021-02-17

- [282](https://github.com/chromaui/chromatic-cli/pull/282) Revert meow upgrade (will upgrade again in next major release)

# 5.6.2 - 2021-02-10

- [269](https://github.com/chromaui/chromatic-cli/pull/269) Record CI service name on build
- [278](https://github.com/chromaui/chromatic-cli/pull/278) Fix 10-minute timeout in gh action

# 5.6.1 - 2021-01-22

- Update `@chromaui/localtunnel` dependency to patch Axios security vulnerability

# 5.6.0 - 2021-01-12

- [233](https://github.com/chromaui/chromatic-cli/pull/233) Add `--branch-name` flag to override branch name
- [193](https://github.com/chromaui/chromatic-cli/pull/193) Record the repository slug to support builds from forks
- [237](https://github.com/chromaui/chromatic-cli/pull/237) Avoid passing `--silent` when invoking npm through Node.js script
- [231](https://github.com/chromaui/chromatic-cli/pull/231) Fix overriding Storybook version through environment variable

# 5.5.0 - 2020-12-20

- [212](https://github.com/chromaui/chromatic-cli/pull/212) Add support for monorepo using a new `path` argument
- [218](https://github.com/chromaui/chromatic-cli/pull/218) isChromatic should always be a boolean
- Dependency upgrades

# 5.4.0 - 2020-11-16

- Throw error when running from shallow clone.
- Improve error messages for when build-storybook fails.
- Add support for `pull_request_target` and `pull_request_review` events to GitHub Action.

# 5.3.0 - 2020-10-29

- Retrieve branch name using more modern git commands, if available.
- Auto-detect buildScriptName from available scripts.
- Improve various log messages.

# 5.2.0 - 2020-09-14

- Keep track of baselines when doing squash or rebase merges.

# 5.1.0 - 2020-08-03

- If the build directory we defined is empty, try to detect the actual build output directory from the Storybook build log and warn about it.
- Show a user-friendly error message if we still don't find any Storybook files to publish.
- We now read package.json using `pkgUp`, so theoretically you can run `chromatic` from a subdirectory.
- Added the `--output-dir (-o)` flag to use instead of a temp dir.
- Added `buildScript` to the error json output so we won't have to ask for it in support every time.
- Added a global promise rejection handler, in case we accidently forget to catch them.
- Added a user-friendly error message when build-storybook fails.
- Fixed the `--debug` flag so it actually prints something.
- Fixed the `--only` flag.
- Fixed issue with `node-loggly-bulk` when using Yarn 2.

# 5.0.0 - 2020-06-19

- Completely overhauled the CLI, with improved UX and better error handling
- Removed JSDOM and its shims to avoid a whole category of issues with broken builds
- Added a version upgrade check that warns when a new major update is available
- Added --junit-report to generating build reports for integration with other tools
- Changed --only to accept a simple glob
- Moved documentation to the Chromatic website

# 4.0.3 - 2020-05-18

- Replace child_process.execSync with execa
- ADD mock for execCommand in JSDOM

# 4.0.2 - 2020-04-26

- REMOVE node_env development https://github.com/chromaui/chromatic-cli/pull/81
- ADD ability to create a patch build for pull requests
- ADD extra parameters to upload https://github.com/chromaui/chromatic-cli/pull/107
- IMPROVE readability of error message from build-storybook https://github.com/chromaui/chromatic-cli/pull/112
- IMPROVE user experience during onboarding
- RENAME appCode to projectToken https://github.com/chromaui/chromatic-cli/pull/109
- REMOVE adding a environment variable when adding script, use cli flag instead https://github.com/chromaui/chromatic-cli/pull/105

# 3.5.2 - 2020-02-18

- FIX version of JSDOM to 16.1 as 16.2 includes a conflicting custom element support https://github.com/chromaui/chromatic-cli/issues/95

# 3.5.1 - 2020-02-06

- FIX setting the `fromCI` flag from our github action https://github.com/chromaui/action/issues/14

# 3.5.0 - 2020-01-28

- CHANGE so the CLI stop on storybook runtime errors https://github.com/chromaui/chromatic-cli/issues/75
- ADD a flag (`--allow-console-errors`) to continue on storybook runtime errors https://github.com/chromaui/chromatic-cli/issues/75
- ADD early warning system for if the storybook output folder is empty https://github.com/chromaui/chromatic-cli/issues/78
- IMPROVE readability of the error when build-storybook fails https://github.com/chromaui/chromatic-cli/issues/73
- IMPROVE readability of the error when storybook runtime throws an error https://github.com/chromaui/chromatic-cli/issues/73
- FIX `Intl.PluralRules.supportedLocalesOf is not a function` error https://github.com/chromaui/chromatic-cli/issues/76

# 3.4.0 - 2019-12-25

- FIX pubish script

# 3.3.0 - 2019-12-25

- IMPROVE logging when git fails
- FIX script for windows
- ADD `--exit-once-uploaded` flag
- FIX escape chararacters in error messages

# 3.2.0 failed upload to npm

# 3.1.0 - 2019-11-04

- ADD jsdom shim for SVG elements
- ADD jsdom shim for fetch
- Bugfix jsdom shim for Intl

# 3.0.3 - 2019-10-15

- ADD compatibility with github action
- ADD test with github action
- ADD compatibility with github env vars for tracing git branch
- Bugfix running on windows by using cross-spawn

# 3.0.2 - 2019-10-09

- ADD licence file
- Bugfix compatibility with CHROMA_APP_CODE
- Bugfix report list of addons

# 3.0.1 - 2019-10-08

- ADD chroma bin

# 3.0.0 - 2019-10-03

- Bugfix indentation of messages in terminal
- REMOVE the need for the clientside addon
- unify the 2 related packages into a single repository

# 2.2.2 - 2019-08-25

- Bugfix for compatibility with localtunnel`

# 2.2.0 - 2019-08-23

- Add support for docs-mode (Storybook 5.2 feature).

- Add support for a new parameter: `pauseAnimationsAtEnd`. Read about it here: https://www.chromatic.com/docs/animations

- Retry requests to uploading storybooks in case of network problems.

# 2.1.1 - 2019-08-06

- Upgrade `axios` dependency for security update

# 2.1.0 - 2019-07-17

- Add a `--skip` flag to indicate a commit is not going to be built (and still tag the PR as passing).
- Allow `chromatic` story parameters to be functions of `({ id, kind name })` -- in particular e.g. `chromatic: { viewport: () => [/*something dynamic based on story info */]}`
- A fix for issues involving story listings differing between browsers.

# 2.0.0 - 2019-07-17

- We now default to building and uploading your storybook, rather than starting and tunneling it. This has many benefits including increased reliability and better support for Live View. You'll need to ensure you have a `build-storybook` script defined in `package.json` (as added by the Storybook CLI). To get the old behaviour, pass `-s` to the `chromatic test` command.

- We now support HTTPS storybooks (using the `--ssl` flag and friends).

- We polyfill `window.Intl` in our JSDOM environment.

- We polyfill `window.customElements` in our JSDOM environment.

# 1.4.0 - 2019-06-20

- Retry requests to the API server if one fails rather than bailing out on builds.

# 1.3.3 - 2019-04-19

- Fixed issue with uploaded builds and Storybook 5 URLs.

# 1.3.2 - 2019-04-02

- Added a new `diffThreshold` Storybook parameter you can use to control the anti-aliasing threshold we use for diffing if you find that certain images are tripping our diff.

- Fix an issue with handling rebased branches in unusual CI systems.

# 1.3.1 - 2019-03-21

- Add a dedicated endpoint for `isChromatic` so you don't need to load our full package to use it (which is useful if you want to use it inside your app, which we generally don't advise).

# 1.3.0 - 2019-02-28

- Change the default behaviour around starting the storybook; if we find something running on the port, we assume it's your storybook, instead of requiring you to pass `-S/--do-not-start`.

- Add a new flag `--preserve-missing` which means any stories that are missing from the last build will be assumed to be unchanged. Use this if you are doing tricky things around dynamically building your Storybook based on code changes.

# 1.2.6 - 2019-02-05

- Fix an issue with Angular/zone.js failing to patch our `MutationObserver` mock

# 1.2.5 - 2019-01-30

- Fix an issue with using `isChromatic()` inside Jest (storyshots).

- Some rendering timing fixes to better support Storybook version 5

# 1.2.4 - 2019-01-18

- Added an export `isChromatic()` to determine if code is running under test.

- Added JSDOM mocks for `CreateObjectUrl` and `MutationObserver`

- Added a parameter `{ chromatic: { disable: true } }` to skip a story in chromatic

- Added a parameter `{ chromatic: { noScroll: true } }` to avoid scrolling screenshots in (non-chrome) browsers.

# 1.2.3 - 2018-12-28

- Allow overwriting the polyfills we create in JSDOM mode. (This is a bugfix for some libraries that bundle their own polyfills).

# 1.2.2 - 2018-12-10

- Allow controlling package initialization timing via `import configure from 'storybook-chromatic/configure'; configure()`

- Add a flag `--ignore-last-build-on-branch=X` to not use the last build on a branch no matter what (which helps with rebasing, see: http://chromatic.com/docs/branching-and-baselines#rebasing).

# 1.2.1 - 2018-12-04

- Update logging dependency from `loggly` to `node-loggly-bulk` due to security vulnerabilities.
  NOTE: this package was only used by our CLI tool and so there is no need for concern, but this new version should avoid tripping security tools.

# 1.2.0 - 2018-10-29

- Pass `chromatic` parameters from Storybook@4, supporting:

  - Viewports: http://chromatic.com/docs/viewports
  - Delay: http://chromatic.com/docs/delay

- Better logging from the package to allow us to debug build problems.

- Fix regression for node v6

- Fix for supporting stories that use Canvas APIs in JSDOM

# 1.1.0 - 2018-10-15

- Fix to work on Windows CI

- Added a `--storybook-build-dir` parameter that allows you to upload a pre-built storybook.

# 1.0.2 - 2018-08-23

- Fix a bug with Live View and Storybook@3.4

# 1.0.1 - 2018-07-26

- We now set the `CHROMATIC_APP_CODE` variable for you, with explicit instructions to remove it (and set via CI) in less secure applications.

- Some small bugfixes to support unusual usages.

# 1.0.0 - 2018-07-02

- Renamed the package from `react-chromatic` to `storybook-chromatic`, to indicate support for all view layers that Storybook supports!

- Tweaked to focus soley on Storybook -- simply `import 'storybook-chromatic';` (no `/storybook-addon` required). Run tests with `chromatic test --app-code` (no `--storybook-addon` required).

- Changed some URL parameters for the test command:

  - `--port` renamed `--storybook-port`
  - `--url` renamed `--storybook-url`
  - `--app-path` removed (it's always `/iframe.html`, as per Storybook).
  - `--exec` added to run arbitrary commands as an alternative to `--script-name`
  - `--no-interactive` added to disable interactive mode (and we do so automatically when on CI)

- We no longer require you to have npm installed if you are using yarn.

- Small bug fixes for missing git repositories, various failure modes.

- We now track your Storybook version and view layer so we know when to ship/change features.

# As `react-chromatic`

# 0.8.4 - 2018-06-07

- Fix an issue for stories that use `navigator.mimeTypes`

# 0.8.3 - 2018-04-26

- Fix a bug where sometimes the package did not detect the checked out branch.

# 0.8.2 - 2018-04-18

- Better support for rebasing branches - we now always treat the last build on this branch as a baseline, even if strictly it is not a git ancestor of the current commit. This helps deal with the situation where you rebase a branch off main, and still want to use the previously approved snapshots.

- Improved support for CI systems, especially _Netlify_ and _Travis PR builds_. Travis PR builds are a special case, read more about how to handle them in Chromatic here: https://www.chromatic.com/docs/ci#travis

# 0.8.1 - 2018-03-28

- Fix a small bug in the git algorithm for old Chromatic projects.

# 0.8.0 - 2018-03-28

- Reworked the git baseline detection algorithm to use a different technique that should be more reliable across many different modes of usage.

- Gather stories from Storybook 3.4 without requiring direct installation.

- Added `--auto-accept-changes` to avoid approvals on certain branches

- Added `--only` flag to run a single story

# 0.7.11 - 2018-03-15

- Handle the case where the last few Chromatic builds were run against commits which are no longer in the repository (due to rebasing or squashing). This could cause the tool to crash or fail to find a baseline for a build.

- Add a `--url` argument to allow running tests against arbitrary running apps.

# 0.7.10 - 2018-02-22

- Small API change for querying build change counts.

# 0.7.9 - 2018-01-23

- Our test script now warns you if your Storybook logs any errors. This can sometimes help reveal subtle problems that are caused by the script evaluating your Storybook in JSDOM. If you have legitimate things logged to `console.error` this may cause noise---you should probably get rid of them.

# 0.7.8 - 2018-01-18

- We no longer write your app code to your `package.json` by default; instead we prefer you pass it via the `CHROMATIC_APP_CODE` environment variable. (You can still optionally use `--app-code=xyz` if you are comfortable with the security of your `package.json`).

- We now show the final part of your Story's kind as the component name in the Chromatic UI. So "Webapp/UserList" will appear in Chromatic as "UserList".

# 0.7.7 - 2017-12-21

- This version sends us a little more information about the environment the package runs in -- is it CI? which package version?

# 0.7.6 - 2017-12-19

- Fix an issue where we did not pass the context to stories in the right format.

# 0.7.5 - 2017-12-19

- We detect a running process on your app's port and don't try and start the app if so. Pass `--do-not-start` if you've already started the app.

# 0.7.3 - 2017-12-09

- We now upload your application bundle to our tunnel server directly from the package.
  This means that on slower uplinks, we no need to set arbitrary timeouts in our server process; instead we simply will not start your Chromatic build until we've verified the bundle has uploaded successfully.<|MERGE_RESOLUTION|>--- conflicted
+++ resolved
@@ -1,9 +1,3 @@
-<<<<<<< HEAD
-# 7.3.0 - 2023-10-02
-
-- [822](https://github.com/chromaui/chromatic-cli/pull/822) Add `experimental_abortSignal` to Node API to allow canceling builds
-- [819](https://github.com/chromaui/chromatic-cli/pull/819) Migrate from Jest to Vitest, update ESLint config and upgrade Execa
-=======
 # v7.2.2 (Wed Oct 04 2023)
 
 #### ⚠️ Pushed to `main`
@@ -29,7 +23,6 @@
 - Gert Hengeveld ([@ghengeveld](https://github.com/ghengeveld))
 
 ---
->>>>>>> 27ea291c
 
 # 7.2.0 - 2023-09-19
 
