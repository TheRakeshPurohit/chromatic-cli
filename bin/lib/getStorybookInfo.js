--- conflicted
+++ resolved
@@ -1,12 +1,9 @@
 // Figure out the Storybook version and view layer
 
 import fs from 'fs-extra';
-<<<<<<< HEAD
 import meow from 'meow';
 import argv from 'string-argv';
-=======
 import semver from 'semver';
->>>>>>> 575688b4
 
 import noViewLayerDependency from '../ui/messages/errors/noViewLayerDependency';
 import noViewLayerPackage from '../ui/messages/errors/noViewLayerPackage';
@@ -117,20 +114,10 @@
 
   // Try to find the viewlayer package in node_modules so we know it's installed
   return Promise.race([
-<<<<<<< HEAD
-    ...findings.map((p, i) =>
-      p.then(
-        (l) => read(l).then(({ version }) => ({ version, viewLayer: viewLayers[i] })),
-        disregard // keep it pending forever
-      )
-    ),
-    allFailed,
-=======
     resolve(pkg)
       .then(fs.readJson)
       .then((json) => ({ viewLayer, version: json.version }))
       .catch(() => Promise.reject(new Error(noViewLayerPackage(pkg)))),
->>>>>>> 575688b4
     timeout(10000),
   ]);
 };
