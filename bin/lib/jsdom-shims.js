--- conflicted
+++ resolved
@@ -169,25 +169,16 @@
   }
 }
 
-<<<<<<< HEAD
-  Object.defineProperty(window, 'crypto', {
-    value: {
-      getRandomValues: (arr) => arr.fill(0),
-    },
-    writable: true,
-  });
-=======
 function mockCrypto(window) {
   if (!window.crypto) {
     Object.defineProperty(window, 'crypto', {
       value: {
-        getRandomValues: (arr) => arr.fill(0),
+        getRandomValues: arr => arr.fill(0),
       },
       writable: true,
     });
   }
 }
->>>>>>> c5907ec7
 
 function mockMimeTypes(window) {
   if (!window.navigator.mimeTypes) {
