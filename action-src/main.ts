--- conflicted
+++ resolved
@@ -2,15 +2,7 @@
 import { context } from '@actions/github';
 import path from 'path';
 
-<<<<<<< HEAD
 import { run as runNode } from '../node-src';
-=======
-import getEnv from '../bin-src/lib/getEnv';
-import { createLogger } from '../bin-src/lib/log';
-import parseArgs from '../bin-src/lib/parseArgs';
-import { runAll } from '../bin-src/main';
-import { Context } from '../bin-src/types';
->>>>>>> c0554e48
 
 const maybe = (a: string, b: any = undefined) => {
   if (!a) {
@@ -71,8 +63,6 @@
   }
 };
 
-<<<<<<< HEAD
-=======
 interface Output {
   code: number;
   url: string;
@@ -89,43 +79,6 @@
   inheritedCaptureCount: number;
 }
 
-async function runChromatic(options): Promise<Output> {
-  const sessionId = uuid();
-  const env = getEnv();
-  const log = createLogger(sessionId, env);
-  const packagePath = await pkgUp(); // the user's own package.json
-  const packageJson = await readFile(packagePath);
-
-  const ctx: Partial<Context> = {
-    ...parseArgs([]),
-    packagePath,
-    packageJson,
-    env,
-    log,
-    sessionId,
-    flags: options,
-  };
-  await runAll(ctx);
-
-  return {
-    // Keep this in sync with the configured outputs in action.yml
-    code: ctx.exitCode,
-    url: ctx.build?.webUrl,
-    buildUrl: ctx.build?.webUrl,
-    storybookUrl: ctx.build?.cachedUrl?.replace(/iframe\.html.*$/, ''),
-    specCount: ctx.build?.specCount,
-    componentCount: ctx.build?.componentCount,
-    testCount: ctx.build?.testCount,
-    changeCount: ctx.build?.changeCount,
-    errorCount: ctx.build?.errorCount,
-    interactionTestFailuresCount: ctx.build?.interactionTestFailuresCount,
-    actualTestCount: ctx.build?.actualTestCount,
-    actualCaptureCount: ctx.build?.actualCaptureCount,
-    inheritedCaptureCount: ctx.build?.inheritedCaptureCount,
-  };
-}
-
->>>>>>> c0554e48
 async function run() {
   const { sha, branch, slug, mergeCommit } = getBuildInfo(context) || {};
   if (!sha || !branch || !slug) return;
@@ -172,34 +125,36 @@
     process.chdir(path.join(process.cwd(), workingDir || ''));
 
     const output = await runNode({
-      allowConsoleErrors: maybe(allowConsoleErrors, false),
-      autoAcceptChanges: maybe(autoAcceptChanges),
-      branchName: maybe(branchName),
-      buildScriptName: maybe(buildScriptName),
-      debug: maybe(debug),
-      diagnostics: maybe(diagnostics),
-      dryRun: maybe(dryRun),
-      exitOnceUploaded: maybe(exitOnceUploaded, false),
-      exitZeroOnChanges: maybe(exitZeroOnChanges, true),
-      externals: maybe(externals),
-      forceRebuild: maybe(forceRebuild),
-      ignoreLastBuildOnBranch: maybe(ignoreLastBuildOnBranch),
-      interactive: false,
-      only: maybe(only),
-      onlyChanged: maybe(onlyChanged),
-      onlyStoryFiles: maybe(onlyStoryFiles),
-      onlyStoryNames: maybe(onlyStoryNames),
-      preserveMissing: maybe(preserveMissing),
-      projectToken,
-      repositorySlug: maybe(repositorySlug),
-      skip: maybe(skip),
-      storybookBaseDir: maybe(storybookBaseDir),
-      storybookBuildDir: maybe(storybookBuildDir),
-      storybookConfigDir: maybe(storybookConfigDir),
-      traceChanged: maybe(traceChanged),
-      untraced: maybe(untraced),
-      zip: maybe(zip, false),
-      junitReport: maybe(junitReport, false),
+      flags: {
+        allowConsoleErrors: maybe(allowConsoleErrors, false),
+        autoAcceptChanges: maybe(autoAcceptChanges),
+        branchName: maybe(branchName),
+        buildScriptName: maybe(buildScriptName),
+        debug: maybe(debug),
+        diagnostics: maybe(diagnostics),
+        dryRun: maybe(dryRun),
+        exitOnceUploaded: maybe(exitOnceUploaded, false),
+        exitZeroOnChanges: maybe(exitZeroOnChanges, true),
+        externals: maybe(externals),
+        forceRebuild: maybe(forceRebuild),
+        ignoreLastBuildOnBranch: maybe(ignoreLastBuildOnBranch),
+        interactive: false,
+        only: maybe(only),
+        onlyChanged: maybe(onlyChanged),
+        onlyStoryFiles: maybe(onlyStoryFiles),
+        onlyStoryNames: maybe(onlyStoryNames),
+        preserveMissing: maybe(preserveMissing),
+        projectToken,
+        repositorySlug: maybe(repositorySlug),
+        skip: maybe(skip),
+        storybookBaseDir: maybe(storybookBaseDir),
+        storybookBuildDir: maybe(storybookBuildDir),
+        storybookConfigDir: maybe(storybookConfigDir),
+        traceChanged: maybe(traceChanged),
+        untraced: maybe(untraced),
+        zip: maybe(zip, false),
+        junitReport: maybe(junitReport, false),
+      },
     });
 
     Object.entries(output).forEach(([key, value]) => setOutput(key, String(value)));
