--- conflicted
+++ resolved
@@ -12,17 +12,11 @@
 
       - restore_cache:
           keys:
-<<<<<<< HEAD
             - v4-dependencies-{{ checksum "yarn.lock" }}
             - v4-dependencies-
       - run: corepack use yarn@4.2.2
       - run: yarn set version berry
-      - run: yarn install
-=======
-            - v1-dependencies-{{ checksum "yarn.lock" }}
-
-      - run: yarn install --frozen-lockfile
->>>>>>> 3141b143
+      - run: yarn install --immutable
 
       - save_cache:
           paths:
