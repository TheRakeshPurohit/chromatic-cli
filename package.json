{
  "name": "chromatic",
<<<<<<< HEAD
  "version": "6.22.0-canary.0",
=======
  "version": "6.22.0",
>>>>>>> 29d41774
  "description": "Automate visual testing across browsers. Gather UI feedback. Versioned documentation.",
  "keywords": [
    "storybook-addon",
    "storybook",
    "addon",
    "test",
    "popular"
  ],
  "homepage": "https://www.chromatic.com",
  "bugs": {
    "url": "https://github.com/chromaui/chromatic-cli",
    "email": "support@chromatic.com"
  },
  "repository": {
    "type": "git",
    "url": "https://github.com/chromaui/chromatic-cli.git"
  },
  "license": "MIT",
  "exports": {
    ".": {
      "types": "./dist/node.d.ts",
      "require": "./isChromatic.js",
      "import": "./isChromatic.mjs"
    },
    "./node": {
      "types": "./dist/node.d.ts",
      "require": "./dist/node.js",
      "node": "./dist/node.js"
    },
    "./isChromatic": {
      "types": "./isChromatic.d.ts",
      "require": "./isChromatic.js",
      "import": "./isChromatic.mjs"
    }
  },
  "main": "isChromatic.js",
  "module": "isChromatic.mjs",
  "typesVersions": {
    "*": {
      "*": [
        "./isChromatic.d.ts"
      ],
      "isChromatic": [
        "./isChromatic.d.ts"
      ],
      "node": [
        "dist/node.d.ts"
      ]
    }
  },
  "bin": {
    "chroma": "dist/bin.js",
    "chromatic": "dist/bin.js",
    "chromatic-cli": "dist/bin.js"
  },
  "files": [
    "dist/*.js",
    "dist/node.d.ts",
    "isChromatic.js",
    "isChromatic.mjs",
    "isChromatic.d.ts"
  ],
  "scripts": {
    "build": "tsup",
    "build-storybook": "build-storybook -s static",
    "build-test-storybook": "cross-env SMOKE_TEST=true build-storybook -o test-storybook",
    "build-subdir": "cd subdir ; yarn build ; cd ..",
    "chromatic": "./dist/bin.js",
    "chromatic-prebuilt": "./dist/bin.js --storybook-build-dir=\"storybook-static\"",
    "chromatic-staging": "CHROMATIC_INDEX_URL=https://www.staging-chromatic.com ./dist/bin.js",
    "chromatic-verbose": "cross-env LOG_LEVEL=verbose ./dist/bin.js",
    "lint": "yarn lint:js .storybook bin-src node-src test-stories ./isChromatic.js ./isChromatic.mjs",
    "lint:js": "cross-env NODE_ENV=production eslint --fix --cache --cache-location=.cache/eslint --ext .js,.json,.mjs,.ts,.cjs --report-unused-disable-directives",
    "lint:package": "sort-package-json",
    "release": "node scripts/release.js",
    "trace": "node -r esm bin-src/trace.js",
    "trim-stats": "node -r esm bin-src/trim-stats-file.js",
    "storybook": "start-storybook -p 9009 -s static",
    "test": "jest",
    "prepare": "husky install && npm run build",
    "dev": "tsup --watch",
    "lint-staged": "lint-staged"
  },
  "lint-staged": {
    "*.ts": [
      "yarn lint:js --fix"
    ],
    "*.js": [
      "yarn lint:js --fix"
    ],
    "*.json": [
      "yarn lint:js --fix"
    ],
    "package.json": [
      "yarn lint:package"
    ]
  },
  "resolutions": {
    "any-observable": "^0.5.1"
  },
  "dependencies": {},
  "devDependencies": {
    "@actions/core": "^1.10.0",
    "@actions/github": "^5.0.0",
    "@babel/cli": "^7.14.8",
    "@babel/core": "^7.15.0",
    "@babel/node": "^7.15.4",
    "@babel/plugin-transform-runtime": "^7.15.0",
    "@babel/preset-env": "^7.15.0",
    "@babel/preset-typescript": "^7.15.0",
    "@babel/runtime": "^7.15.3",
    "@discoveryjs/json-ext": "^0.5.7",
    "@storybook/addon-essentials": "^6.5.6",
    "@storybook/builder-webpack5": "^6.5.6",
    "@storybook/csf-tools": "^7.0.12",
    "@storybook/eslint-config-storybook": "^3.1.2",
    "@storybook/linter-config": "^3.1.2",
    "@storybook/manager-webpack5": "^6.5.6",
    "@storybook/react": "^6.5.6",
    "@types/archiver": "^5.3.1",
    "@types/async-retry": "^1.4.3",
    "@types/cross-spawn": "^6.0.2",
    "@types/fs-extra": "^9.0.13",
    "@types/jest": "^27.5.0",
    "@types/jsonfile": "^6.0.1",
    "@types/listr": "^0.14.4",
    "@types/node": "^14.14.25",
    "@types/picomatch": "^2.3.0",
    "@types/progress-stream": "^2.0.2",
    "@types/semver": "^7.3.9",
    "@typescript-eslint/eslint-plugin": "^5.59.8",
    "@typescript-eslint/parser": "^5.59.8",
    "ansi-html": "0.0.8",
    "any-observable": "^0.5.1",
    "archiver": "^5.3.0",
    "async-retry": "^1.3.3",
    "babel-preset-minify": "^0.5.1",
    "chalk": "^4.1.2",
    "cpy": "^8.1.2",
    "cross-env": "^7.0.3",
    "cross-spawn": "^7.0.2",
    "debug": "^4.3.2",
    "dotenv": "^8.2.0",
    "env-ci": "^5.0.2",
    "esbuild-jest": "^0.5.0",
    "eslint": "^7.32.0",
    "eslint-plugin-jest": "^27.2.1",
    "esm": "^3.2.25",
    "execa": "^5.0.0",
    "fake-tag": "^2.0.0",
    "fs-extra": "^10.0.0",
    "https-proxy-agent": "^5.0.0",
    "husky": "^7.0.0",
    "jest": "^27.0.6",
    "jsonfile": "^6.0.1",
    "junit-report-builder": "2.1.0",
    "lint-staged": "^11.1.2",
    "listr": "0.14.3",
    "meow": "^9.0.0",
    "mock-fs": "^5.1.2",
    "no-proxy": "^1.0.3",
    "node-ask": "^1.0.1",
    "node-fetch": "3.2.10",
    "node-loggly-bulk": "^4.0.1",
    "npm-run-all": "^4.0.2",
    "observable": "^2.1.4",
    "os-browserify": "^0.3.0",
    "p-limit": "3.1.0",
    "picomatch": "2.2.2",
    "pkg-up": "^3.1.0",
    "pluralize": "^8.0.0",
    "prettier": "^2.3.2",
    "progress-stream": "^2.0.0",
    "prop-types": "^15.7.2",
    "react": "^17.0.2",
    "react-dom": "^17.0.2",
    "read-pkg-up": "^7.0.1",
    "semver": "^7.3.5",
    "slash": "^3.0.0",
    "snyk-nodejs-lockfile-parser": "^1.52.1",
    "sort-package-json": "1.50.0",
    "string-argv": "^0.3.1",
    "strip-ansi": "6.0.0",
    "tmp-promise": "3.0.2",
    "tree-kill": "^1.2.2",
    "ts-dedent": "^1.0.0",
    "ts-loader": "^9.2.5",
    "ts-node": "^10.9.1",
    "tsup": "^6.7.0",
    "typescript": "^4.3.5",
    "util-deprecate": "^1.0.2",
    "uuid": "^8.3.2",
    "why-is-node-running": "^2.1.2",
    "yarn-or-npm": "^3.0.1",
    "zen-observable": "^0.8.15"
  },
  "publishConfig": {
    "access": "public",
    "registry": "https://registry.npmjs.org/"
  },
  "docs": "https://www.chromatic.com/docs/cli",
  "storybook": {
    "icon": "https://user-images.githubusercontent.com/263385/101995175-2e087800-3c96-11eb-9a33-9860a1c3ce62.gif",
    "displayName": "Chromatic"
  }
}<|MERGE_RESOLUTION|>--- conflicted
+++ resolved
@@ -1,10 +1,6 @@
 {
   "name": "chromatic",
-<<<<<<< HEAD
-  "version": "6.22.0-canary.0",
-=======
   "version": "6.22.0",
->>>>>>> 29d41774
   "description": "Automate visual testing across browsers. Gather UI feedback. Versioned documentation.",
   "keywords": [
     "storybook-addon",
