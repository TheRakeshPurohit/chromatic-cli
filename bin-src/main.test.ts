import execaDefault from 'execa';
import { confirm } from 'node-ask';
import treeKill from 'tree-kill';
import fetch from 'node-fetch';

import jsonfile from 'jsonfile';
import * as git from './git/git';
import getEnv from './lib/getEnv';
import parseArgs from './lib/parseArgs';
import * as startStorybook from './lib/startStorybook';
import TestLogger from './lib/testLogger';
import tunnel from './lib/tunnel';
import uploadFiles from './lib/uploadFiles';
import { runAll, runBuild } from './main';
import { writeChromaticDiagnostics } from './lib/writeChromaticDiagnostics';
import { Context } from './types';

let announcedBuild;
let publishedBuild;
let mockBuildFeatures;

jest.useFakeTimers();

afterEach(() => {
  // This would clear all existing timer functions
  jest.clearAllTimers();
  jest.clearAllMocks();
});

beforeEach(() => {
  mockBuildFeatures = {
    features: { uiTests: true, uiReview: true },
    wasLimited: false,
  };
});

jest.mock('execa');

const execa = <jest.MockedFunction<typeof execaDefault>>execaDefault;

jest.mock('jsonfile', () => {
  const originalModule = jest.requireActual('jsonfile');
  return {
    __esModule: true,
    ...originalModule,
    default: {
      ...originalModule.default,
      writeFile: jest.fn(() => Promise.resolve()),
    },
  };
});

jest.mock('node-ask');

jest.mock('node-fetch', () =>
  jest.fn(async (url, { body } = {}) => ({
    ok: true,
    json: async () => {
      const { query, variables } = JSON.parse(body);

      // Authenticate
      if (query.match('CreateAppTokenMutation')) {
        return { data: { createAppToken: 'token' } };
      }

      if (query.match('AnnounceBuildMutation')) {
        announcedBuild = variables.input;
        return {
          data: {
            announceBuild: {
              id: 'build-id',
              number: 1,
              status: 'ANNOUNCED',
            },
          },
        };
      }

      if (query.match('PublishBuildMutation')) {
        if (variables.input.isolatorUrl.startsWith('http://throw-an-error')) {
          throw new Error('fetch error');
        }
        publishedBuild = { id: variables.id, ...variables.input };
        return {
          data: {
<<<<<<< HEAD
            createBuild: {
              number: 1,
              specCount: 1,
              componentCount: 1,
              webUrl: 'http://test.com',
              cachedUrl: 'https://5d67dc0374b2e300209c41e7-pfkaemtlit.chromatic.com/iframe.html',
              ...mockBuildFeatures,
              app: {
                account: {
                  billingUrl: 'https://foo.bar',
                  exceededThreshold: false,
                  paymentRequired: false,
                  setupUrl: 'https://setup.com',
                },
=======
            publishBuild: {
              status: 'PUBLISHED',
            },
          },
        };
      }

      if (query.match('StartedBuildQuery')) {
        return {
          data: {
            app: {
              build: {
                startedAt: Date.now(),
>>>>>>> c781725d
              },
            },
          },
        };
      }

      if (query.match('VerifyBuildQuery')) {
        return {
          data: {
            app: {
              build: {
                number: 1,
                status: 'IN_PROGRESS',
                specCount: 1,
                componentCount: 1,
                webUrl: 'http://test.com',
                cachedUrl: 'https://5d67dc0374b2e300209c41e7-pfkaemtlit.chromatic.com/iframe.html',
                ...mockBuildFeatures,
                app: {
                  account: {
                    billingUrl: 'https://foo.bar',
                    exceededThreshold: false,
                    paymentRequired: false,
                  },
                },
                tests: [
                  {
                    spec: { name: 'name', component: { displayName: 'component' } },
                    parameters: { viewport: 320, viewportIsDefault: false },
                  },
                ],
                startedAt: Date.now(),
              },
            },
          },
        };
      }

      if (query.match('SnapshotBuildQuery')) {
        return {
          data: {
            app: { build: { status: 'PENDING', changeCount: 1 } },
          },
        };
      }

      if (query.match('FirstCommittedAtQuery')) {
        return { data: { app: { firstBuild: { committedAt: null } } } };
      }

      if (query.match('HasBuildsWithCommitsQuery')) {
        return { data: { app: { hasBuildsWithCommits: [] } } };
      }

      if (query.match('GetUploadUrlsMutation')) {
        return {
          data: {
            getUploadUrls: {
              domain: 'https://chromatic.com',
              urls: [
                {
                  path: 'iframe.html',
                  url: 'https://cdn.example.com/iframe.html',
                  contentType: 'text/html',
                },
                {
                  path: 'index.html',
                  url: 'https://cdn.example.com/index.html',
                  contentType: 'text/html',
                },
              ],
            },
          },
        };
      }

      if (query.match('SkipBuildMutation')) {
        return {
          data: {
            skipBuild: true,
          },
        };
      }

      if (query.match('LastBuildQuery')) {
        return {
          data: {
            app: {
              isOnboarding: true,
            },
          },
        };
      }

      throw new Error(`Unknown Query: ${query}`);
    },
  }))
);

jest.mock('tree-kill');

const kill = <jest.MockedFunction<typeof treeKill>>treeKill;

jest.mock('fs-extra', () => ({
  pathExists: async () => true,
  readFileSync: jest.requireActual('fs-extra').readFileSync,
  createWriteStream: jest.requireActual('fs-extra').createWriteStream,
  readdirSync: jest.fn(() => ['iframe.html', 'index.html']),
  statSync: jest.fn((path) => {
    const fsStatSync = jest.requireActual('fs-extra').createWriteStream;
    if (path.endsWith('/package.json')) return fsStatSync(path); // for meow
    return { isDirectory: () => false, size: 42 };
  }),
}));

jest.mock('./git/git', () => ({
  hasPreviousCommit: () => Promise.resolve(true),
  getCommit: jest.fn(),
  getBranch: () => Promise.resolve('branch'),
  getSlug: () => Promise.resolve('user/repo'),
  getVersion: () => Promise.resolve('2.24.1'),
}));

jest.mock('./git/getParentCommits', () => ({
  getParentCommits: () => Promise.resolve(['baseline']),
}));

const getCommit = <jest.MockedFunction<typeof git.getCommit>>git.getCommit;

jest.mock('./lib/startStorybook');

const startApp = <jest.MockedFunction<typeof startStorybook.default>>startStorybook.default;
const checkResponse = <jest.MockedFunction<typeof startStorybook.checkResponse>>(
  startStorybook.checkResponse
);

jest.mock('./lib/getStorybookInfo', () => () => ({
  version: '5.1.0',
  viewLayer: 'viewLayer',
  addons: [],
}));
jest.mock('./lib/tunnel');

const openTunnel = <jest.MockedFunction<typeof tunnel>>tunnel;

jest.mock('./lib/uploadFiles');

jest.mock('./lib/spawn', () => () => Promise.resolve('https://npm.example.com'));

let processEnv;
beforeEach(() => {
  processEnv = process.env;
  process.env = {
    DISABLE_LOGGING: 'true',
    CHROMATIC_APP_CODE: undefined,
    CHROMATIC_PROJECT_TOKEN: undefined,
  };
  execa.mockReset();
  execa.mockResolvedValue({ stdout: '1.2.3' } as any);
  getCommit.mockResolvedValue({
    commit: 'commit',
    committedAt: 1234,
    committerEmail: 'test@test.com',
    committerName: 'tester',
  });
});
afterEach(() => {
  process.env = processEnv;
});

const getContext = (
  argv: string[]
): Context & {
  testLogger: TestLogger;
  http: { fetch: jest.MockedFunction<typeof fetch> };
} => {
  const testLogger = new TestLogger();
  return {
    title: '',
    env: getEnv(),
    log: testLogger,
    testLogger,
    http: { fetch: jest.fn() },
    sessionId: ':sessionId',
    packageJson: {
      scripts: {
        storybook: 'start-storybook -p 1337',
        otherStorybook: 'start-storybook -p 7070',
        notStorybook: 'lint',
        'build-storybook': 'build-storybook',
        otherBuildStorybook: 'build-storybook',
      },
    },
    packagePath: '',
    ...parseArgs(argv),
  } as any;
};

it('fails on missing project token', async () => {
  const ctx = getContext([]);
  ctx.env.CHROMATIC_PROJECT_TOKEN = '';
  await runBuild(ctx);
  expect(ctx.exitCode).toBe(254);
  expect(ctx.testLogger.errors[0]).toMatch(/Missing project token/);
});

it('runs in simple situations', async () => {
  const ctx = getContext(['--project-token=asdf1234']);
  await runBuild(ctx);

  expect(ctx.exitCode).toBe(1);
  expect({ ...announcedBuild, ...publishedBuild }).toMatchObject({
    branch: 'branch',
    commit: 'commit',
    committedAt: new Date(1234).toISOString(),
    parentCommits: ['baseline'],
    fromCI: false,
    packageVersion: expect.any(String),
    storybookVersion: '5.1.0',
    storybookViewLayer: 'viewLayer',
    committerEmail: 'test@test.com',
    committerName: 'tester',
    isolatorUrl: `https://chromatic.com/iframe.html`,
  });
});

it('returns 0 with exit-zero-on-changes', async () => {
  const ctx = getContext(['--project-token=asdf1234', '--exit-zero-on-changes']);
  await runBuild(ctx);
  expect(ctx.exitCode).toBe(0);
});

it('returns 0 with exit-once-uploaded', async () => {
  const ctx = getContext(['--project-token=asdf1234', '--exit-once-uploaded']);
  await runBuild(ctx);
  expect(ctx.exitCode).toBe(0);
});

it('returns 0 when the build is publish only', async () => {
  mockBuildFeatures = {
    features: { uiTests: false, uiReview: false },
    wasLimited: false,
  };
  const ctx = getContext(['--project-token=asdf1234']);
  await runBuild(ctx);
  expect(ctx.exitCode).toBe(0);
});

it('should exit with code 0 when the current branch is skipped', async () => {
  const ctx = getContext(['--project-token=asdf1234', '--skip=branch']);
  await runBuild(ctx);
  expect(ctx.exitCode).toBe(0);
});

it('calls out to npm build script passed and uploads files', async () => {
  const ctx = getContext(['--project-token=asdf1234', '--build-script-name=build-storybook']);
  await runBuild(ctx);
  expect(ctx.exitCode).toBe(1);
  expect(uploadFiles).toHaveBeenCalledWith(
    expect.any(Object),
    [
      {
        contentLength: 42,
        contentType: 'text/html',
        path: expect.stringMatching(/\/iframe\.html$/),
        url: 'https://cdn.example.com/iframe.html',
      },
      {
        contentLength: 42,
        contentType: 'text/html',
        path: expect.stringMatching(/\/index\.html$/),
        url: 'https://cdn.example.com/index.html',
      },
    ],
    expect.any(Function)
  );
});

it('skips building and uploads directly with storybook-build-dir', async () => {
  const ctx = getContext(['--project-token=asdf1234', '--storybook-build-dir=dirname']);
  await runBuild(ctx);
  expect(ctx.exitCode).toBe(1);
  expect(execa).not.toHaveBeenCalled();
  expect(uploadFiles).toHaveBeenCalledWith(
    expect.any(Object),
    [
      {
        contentLength: 42,
        contentType: 'text/html',
        path: expect.stringMatching(/\/iframe\.html$/),
        url: 'https://cdn.example.com/iframe.html',
      },
      {
        contentLength: 42,
        contentType: 'text/html',
        path: expect.stringMatching(/\/index\.html$/),
        url: 'https://cdn.example.com/index.html',
      },
    ],
    expect.any(Function)
  );
});

it('passes autoAcceptChanges to the index', async () => {
  const ctx = getContext(['--project-token=asdf1234', '--auto-accept-changes']);
  await runBuild(ctx);
  expect(announcedBuild).toMatchObject({ autoAcceptChanges: true });
});

it('passes autoAcceptChanges to the index based on branch', async () => {
  await runBuild(getContext(['--project-token=asdf1234', '--auto-accept-changes=branch']));
  expect(announcedBuild).toMatchObject({ autoAcceptChanges: true });

  await runBuild(getContext(['--project-token=asdf1234', '--auto-accept-changes=wrong-branch']));
  expect(announcedBuild).toMatchObject({ autoAcceptChanges: false });
});

describe('tunneled build', () => {
  beforeEach(() => {
    startApp.mockReset().mockResolvedValue({
      on: jest.fn(),
      stderr: { on: jest.fn(), resume: jest.fn() },
      stdout: { on: jest.fn(), resume: jest.fn() },
    } as any);
    checkResponse.mockReset();
    openTunnel.mockReset().mockResolvedValue({
      url: 'http://tunnel.com/?clientId=foo',
      cachedUrl: 'http://cached.tunnel.com?foo=bar#hash',
      close: jest.fn,
    } as any);
    kill.mockReset().mockImplementation((pid, sig, cb) => cb());
  });

  it('properly deals with updating the isolatorUrl/cachedUrl in complex situations', async () => {
    const ctx = getContext(['--project-token=asdf1234', '--script-name=storybook']);
    await runBuild(ctx);

    expect(ctx.exitCode).toBe(1);
    expect(ctx.closeTunnel).toBeDefined();
    expect({ ...announcedBuild, ...publishedBuild }).toMatchObject({
      cachedUrl: 'http://cached.tunnel.com/iframe.html?foo=bar',
      isolatorUrl: `http://tunnel.com/?clientId=foo&path=${encodeURIComponent('/iframe.html')}`,
    });
  });

  it('calls out to npm script passed', async () => {
    const ctx = getContext(['--project-token=asdf1234', '--script-name=storybook']);
    await runBuild(ctx);
    expect(startApp).toHaveBeenCalledWith(
      expect.objectContaining({
        options: expect.objectContaining({
          scriptName: 'storybook',
          url: 'http://localhost:1337/iframe.html',
        }),
      }),
      expect.objectContaining({
        args: ['--', '--ci'],
      })
    );
  });

  it('calls out to the exec command passed', async () => {
    const ctx = getContext([
      '--project-token=asdf1234',
      '--exec=./run.sh',
      '--storybook-port=9001',
    ]);
    await runBuild(ctx);
    expect(startApp).toHaveBeenCalledWith(
      expect.objectContaining({
        options: expect.objectContaining({
          exec: './run.sh',
          url: 'http://localhost:9001/iframe.html',
        }),
      }),
      expect.objectContaining({})
    );
    expect(openTunnel).toHaveBeenCalledWith(
      expect.objectContaining(ctx),
      expect.objectContaining({ port: '9001' })
    );
  });

  it('skips start when already running', async () => {
    checkResponse.mockResolvedValue(true);
    const ctx = getContext(['--project-token=asdf1234', '--script-name=storybook']);
    await runBuild(ctx);
    expect(startApp).not.toHaveBeenCalled();
    expect(openTunnel).toHaveBeenCalledWith(
      expect.objectContaining(ctx),
      expect.objectContaining({ port: '1337' })
    );
  });

  it('fails when trying to use --do-not-start while not running', async () => {
    checkResponse.mockResolvedValueOnce(false);
    const ctx = getContext([
      '--project-token=asdf1234',
      '--script-name=storybook',
      '--do-not-start',
    ]);
    await runBuild(ctx);
    expect(ctx.exitCode).toBe(255);
    expect(startApp).not.toHaveBeenCalled();
  });

  it('skips tunnel when using --storybook-url', async () => {
    checkResponse.mockResolvedValue(true);
    const ctx = getContext([
      '--project-token=asdf1234',
      '--storybook-url=http://localhost:1337/iframe.html?foo=bar#hash',
    ]);
    await runBuild(ctx);
    expect(ctx.exitCode).toBe(1);
    expect(ctx.closeTunnel).toBeUndefined();
    expect(openTunnel).not.toHaveBeenCalled();
    expect(publishedBuild).toMatchObject({
      isolatorUrl: 'http://localhost:1337/iframe.html?foo=bar#hash',
    });
  });

  it('stops the running Storybook if something goes wrong', async () => {
    openTunnel.mockImplementation(() => {
      throw new Error('tunnel error');
    });
    startApp.mockResolvedValueOnce({ pid: 12345 } as any);
    const ctx = getContext(['--project-token=asdf1234', '--script-name=storybook']);
    await runBuild(ctx);
    expect(ctx.exitCode).toBe(255);
    expect(ctx.testLogger.errors[0]).toMatch('tunnel error');
    expect(kill).toHaveBeenCalledWith(12345, 'SIGHUP', expect.any(Function));
  });

  it('stops the tunnel if something goes wrong', async () => {
    const close = jest.fn();
    openTunnel.mockResolvedValueOnce({
      url: 'http://throw-an-error',
      cachedUrl: 'http://tunnel.com/',
      close,
    } as any);
    const ctx = getContext(['--project-token=asdf1234', '--script-name=storybook']);
    await runBuild(ctx);
    expect(ctx.exitCode).toBe(255);
    expect(ctx.testLogger.errors[0]).toMatch('fetch error');
    expect(close).toHaveBeenCalled();
  });
});

describe('in CI', () => {
  it('detects standard CI environments', async () => {
    process.env = { CI: 'true', DISABLE_LOGGING: 'true' };
    const ctx = getContext(['--project-token=asdf1234']);
    await runBuild(ctx);
    expect(ctx.exitCode).toBe(1);
    expect(announcedBuild).toMatchObject({
      fromCI: true,
    });
    expect(ctx.options.interactive).toBe(false);
  });

  it('detects CI passed as option', async () => {
    process.env = { DISABLE_LOGGING: 'true' };
    const ctx = getContext(['--project-token=asdf1234', '--ci']);
    await runBuild(ctx);
    expect(ctx.exitCode).toBe(1);
    expect(announcedBuild).toMatchObject({
      fromCI: true,
    });
    expect(ctx.options.interactive).toBe(false);
  });

  it('detects Netlify CI', async () => {
    process.env = { REPOSITORY_URL: 'foo', DISABLE_LOGGING: 'true' };
    const ctx = getContext(['--project-token=asdf1234']);
    await runBuild(ctx);
    expect(ctx.exitCode).toBe(1);
    expect(announcedBuild).toMatchObject({
      fromCI: true,
    });
    expect(ctx.options.interactive).toBe(false);
  });

  it('detects Travis PR build, external', async () => {
    process.env = {
      CI: 'true',
      TRAVIS_EVENT_TYPE: 'pull_request',
      TRAVIS_PULL_REQUEST_SLUG: 'a',
      TRAVIS_REPO_SLUG: 'b',
      TRAVIS_PULL_REQUEST_SHA: 'travis-commit',
      TRAVIS_PULL_REQUEST_BRANCH: 'travis-branch',
      DISABLE_LOGGING: 'true',
    };
    getCommit.mockReturnValue(
      Promise.resolve({
        commit: 'travis-commit',
        committedAt: 1234,
        committerEmail: 'test@test.com',
        committerName: 'tester',
      })
    );
    const ctx = getContext(['--project-token=asdf1234']);
    await runBuild(ctx);
    expect(ctx.exitCode).toBe(1);
    expect(announcedBuild).toMatchObject({
      commit: 'travis-commit',
      branch: 'travis-branch',
      fromCI: true,
    });
    expect(ctx.options.interactive).toBe(false);
    expect(ctx.testLogger.warnings.length).toBe(0);
  });

  it('detects Travis PR build, internal', async () => {
    process.env = {
      CI: 'true',
      TRAVIS_EVENT_TYPE: 'pull_request',
      TRAVIS_PULL_REQUEST_SLUG: 'a',
      TRAVIS_REPO_SLUG: 'a',
      TRAVIS_PULL_REQUEST_SHA: 'travis-commit',
      TRAVIS_PULL_REQUEST_BRANCH: 'travis-branch',
      DISABLE_LOGGING: 'true',
    };
    getCommit.mockReturnValue(
      Promise.resolve({
        commit: 'travis-commit',
        committedAt: 1234,
        committerEmail: 'test@test.com',
        committerName: 'tester',
      })
    );
    const ctx = getContext(['--project-token=asdf1234']);
    await runBuild(ctx);
    expect(ctx.exitCode).toBe(1);
    expect(announcedBuild).toMatchObject({
      commit: 'travis-commit',
      branch: 'travis-branch',
      fromCI: true,
    });
    expect(ctx.options.interactive).toBe(false);
    expect(ctx.testLogger.warnings.length).toBe(1);
    expect(ctx.testLogger.warnings[0]).toMatch(
      /Running on a Travis PR build from an internal branch/
    );
  });
});

describe('runAll', () => {
  it('checks for updates', async () => {
    const ctx = getContext(['--project-token=asdf1234']);
    ctx.pkg.version = '4.3.2';
    ctx.http.fetch.mockReturnValueOnce({
      json: () => Promise.resolve({ 'dist-tags': { latest: '5.0.0' } }),
    } as any);
    await runAll(ctx);
    expect(ctx.exitCode).toBe(1);
    expect(ctx.http.fetch).toHaveBeenCalledWith('https://npm.example.com/chromatic');
    expect(ctx.testLogger.warnings[0]).toMatch('Using outdated package');
  });

  it('prompts you to add a script to your package.json', async () => {
    process.stdout.isTTY = true; // enable interactive mode
    const ctx = getContext(['--project-token=asdf1234']);
    await runAll(ctx);
    expect(ctx.exitCode).toBe(1);
    expect(confirm).toHaveBeenCalled();
  });

  it('ctx should be JSON serializable', async () => {
    const ctx = getContext(['--project-token=asdf1234']);
    expect(() => writeChromaticDiagnostics(ctx)).not.toThrow();
  });

  it('should write context to chromatic-diagnostics.json if --diagnostics is passed', async () => {
    const ctx = getContext(['--project-token=asdf1234', '--diagnostics']);
    await runAll(ctx);
    expect(jsonfile.writeFile).toHaveBeenCalledWith(
      'chromatic-diagnostics.json',
      expect.objectContaining({
        flags: expect.objectContaining({
          diagnostics: true,
        }),
        options: expect.objectContaining({
          projectToken: 'asdf1234',
        }),
      }),
      { spaces: 2 }
    );
  });

  it('should not write context to chromatic-diagnostics.json if --diagnostics is not passed', async () => {
    const ctx = getContext(['--project-token=asdf1234']);
    await runAll(ctx);
    expect(jsonfile.writeFile).not.toHaveBeenCalled();
  });
});<|MERGE_RESOLUTION|>--- conflicted
+++ resolved
@@ -83,22 +83,6 @@
         publishedBuild = { id: variables.id, ...variables.input };
         return {
           data: {
-<<<<<<< HEAD
-            createBuild: {
-              number: 1,
-              specCount: 1,
-              componentCount: 1,
-              webUrl: 'http://test.com',
-              cachedUrl: 'https://5d67dc0374b2e300209c41e7-pfkaemtlit.chromatic.com/iframe.html',
-              ...mockBuildFeatures,
-              app: {
-                account: {
-                  billingUrl: 'https://foo.bar',
-                  exceededThreshold: false,
-                  paymentRequired: false,
-                  setupUrl: 'https://setup.com',
-                },
-=======
             publishBuild: {
               status: 'PUBLISHED',
             },
@@ -112,7 +96,6 @@
             app: {
               build: {
                 startedAt: Date.now(),
->>>>>>> c781725d
               },
             },
           },
@@ -136,6 +119,7 @@
                     billingUrl: 'https://foo.bar',
                     exceededThreshold: false,
                     paymentRequired: false,
+                    setupUrl: 'https://setup.com',
                   },
                 },
                 tests: [
