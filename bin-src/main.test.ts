import { Readable } from 'stream';
import execaDefault from 'execa';
import { confirm } from 'node-ask';
import treeKill from 'tree-kill';
import fetchDefault from 'node-fetch';
import dns from 'dns';

import jsonfile from 'jsonfile';
import * as git from './git/git';
import getEnv from './lib/getEnv';
import parseArgs from './lib/parseArgs';
import TestLogger from './lib/testLogger';
import uploadFiles from './lib/uploadFiles';
import { runAll, runBuild } from './main';
import { writeChromaticDiagnostics } from './lib/writeChromaticDiagnostics';
import { Context } from './types';
import { DNSResolveAgent } from './io/getDNSResolveAgent';

let announcedBuild;
let publishedBuild;
let mockBuildFeatures;

jest.useFakeTimers();

afterEach(() => {
  // This would clear all existing timer functions
  jest.clearAllTimers();
  jest.clearAllMocks();
});

beforeEach(() => {
  mockBuildFeatures = {
    features: { uiTests: true, uiReview: true },
    wasLimited: false,
  };
});

jest.mock('dns');
jest.mock('execa');

const execa = <jest.MockedFunction<typeof execaDefault>>execaDefault;
const fetch = <jest.MockedFunction<typeof fetchDefault>>fetchDefault;

jest.mock('jsonfile', () => {
  const originalModule = jest.requireActual('jsonfile');
  return {
    __esModule: true,
    ...originalModule,
    default: {
      ...originalModule.default,
      writeFile: jest.fn(() => Promise.resolve()),
    },
  };
});

jest.mock('node-ask');

jest.mock('node-fetch', () =>
  jest.fn(async (url, { body } = {}) => ({
    ok: true,
    json: async () => {
      const { query, variables } = JSON.parse(body);

      // Authenticate
      if (query.match('CreateAppTokenMutation')) {
        return { data: { createAppToken: 'token' } };
      }

      if (query.match('AnnounceBuildMutation')) {
        announcedBuild = variables.input;
        return {
          data: {
            announceBuild: {
              id: 'build-id',
              number: 1,
              status: 'ANNOUNCED',
            },
          },
        };
      }

      if (query.match('PublishBuildMutation')) {
        if (variables.input.isolatorUrl.startsWith('http://throw-an-error')) {
          throw new Error('fetch error');
        }
        publishedBuild = { id: variables.id, ...variables.input };
        return {
          data: {
            publishBuild: {
              status: 'PUBLISHED',
            },
          },
        };
      }

      if (query.match('StartedBuildQuery')) {
        return {
          data: {
            app: {
              build: {
                startedAt: Date.now(),
              },
            },
          },
        };
      }

      if (query.match('VerifyBuildQuery')) {
        return {
          data: {
            app: {
              build: {
                number: 1,
                status: 'IN_PROGRESS',
                specCount: 1,
                componentCount: 1,
                webUrl: 'http://test.com',
                cachedUrl: 'https://5d67dc0374b2e300209c41e7-pfkaemtlit.chromatic.com/iframe.html',
                ...mockBuildFeatures,
                app: {
                  account: {
                    billingUrl: 'https://foo.bar',
                    exceededThreshold: false,
                    paymentRequired: false,
                    setupUrl: 'https://setup.com',
                  },
                },
                tests: [
                  {
                    spec: { name: 'name', component: { displayName: 'component' } },
                    parameters: { viewport: 320, viewportIsDefault: false },
                  },
                ],
                startedAt: Date.now(),
              },
            },
          },
        };
      }

      if (query.match('SnapshotBuildQuery')) {
        return {
          data: {
            app: { build: { status: 'PENDING', changeCount: 1 } },
          },
        };
      }

      if (query.match('FirstCommittedAtQuery')) {
        return { data: { app: { firstBuild: { committedAt: null } } } };
      }

      if (query.match('HasBuildsWithCommitsQuery')) {
        return { data: { app: { hasBuildsWithCommits: [] } } };
      }

      if (query.match('BaselineCommitsQuery')) {
        return {
          data: {
            app: {
              baselineBuilds: [
                {
                  id: 'build-id',
                  number: 1,
                  status: 'PASSED',
                  commit: 'baseline',
                  committedAt: 1234,
                  changeCount: 1,
                },
              ],
            },
          },
        };
      }

      if (query.match('GetUploadUrlsMutation')) {
        return {
          data: {
            getUploadUrls: {
              domain: 'https://chromatic.com',
              urls: [
                {
                  path: 'iframe.html',
                  url: 'https://cdn.example.com/iframe.html',
                  contentType: 'text/html',
                },
                {
                  path: 'index.html',
                  url: 'https://cdn.example.com/index.html',
                  contentType: 'text/html',
                },
              ],
            },
          },
        };
      }

      if (query.match('SkipBuildMutation')) {
        return {
          data: {
            skipBuild: true,
          },
        };
      }

      if (query.match('LastBuildQuery')) {
        return {
          data: {
            app: {
              isOnboarding: true,
            },
          },
        };
      }

      throw new Error(`Unknown Query: ${query}`);
    },
  }))
);

jest.mock('tree-kill');

const kill = <jest.MockedFunction<typeof treeKill>>treeKill;

const mockStatsFile = Readable.from([
  JSON.stringify({
    modules: [
      {
        id: './src/foo.stories.js',
        name: './src/foo.stories.js',
        reasons: [{ moduleName: './src sync ^\\.\\/(?:(?!\\.)(?=.)[^/]*?\\.stories\\.js)$' }],
      },
      {
        id: './src sync ^\\.\\/(?:(?!\\.)(?=.)[^/]*?\\.stories\\.js)$',
        name: './src sync ^\\.\\/(?:(?!\\.)(?=.)[^/]*?\\.stories\\.js)$',
        reasons: [{ moduleName: './storybook-stories.js' }],
      },
    ],
  }),
]);

jest.mock('fs-extra', () => ({
  pathExists: async () => true,
  readFileSync: jest.requireActual('fs-extra').readFileSync,
  createReadStream: jest.fn(() => mockStatsFile),
  createWriteStream: jest.requireActual('fs-extra').createWriteStream,
  readdirSync: jest.fn(() => ['iframe.html', 'index.html', 'preview-stats.json']),
  statSync: jest.fn((path) => {
    const fsStatSync = jest.requireActual('fs-extra').createWriteStream;
    if (path.endsWith('/package.json')) return fsStatSync(path); // for meow
    return { isDirectory: () => false, size: 42 };
  }),
}));

jest.mock('./git/git', () => ({
  hasPreviousCommit: () => Promise.resolve(true),
  getCommit: jest.fn(),
  getBranch: () => Promise.resolve('branch'),
  getSlug: () => Promise.resolve('user/repo'),
  getVersion: () => Promise.resolve('2.24.1'),
  getChangedFiles: () => Promise.resolve(['src/foo.stories.js']),
  getRepositoryRoot: () => Promise.resolve(process.cwd()),
}));

jest.mock('./git/getParentCommits', () => ({
  getParentCommits: () => Promise.resolve(['baseline']),
}));

const getCommit = <jest.MockedFunction<typeof git.getCommit>>git.getCommit;

jest.mock('./lib/getStorybookInfo', () => () => ({
  version: '5.1.0',
  viewLayer: 'viewLayer',
  addons: [],
}));

jest.mock('./lib/uploadFiles');

jest.mock('./lib/spawn', () => () => Promise.resolve('https://npm.example.com'));

let processEnv;
beforeEach(() => {
  processEnv = process.env;
  process.env = {
    DISABLE_LOGGING: 'true',
    CHROMATIC_APP_CODE: undefined,
    CHROMATIC_PROJECT_TOKEN: undefined,
  };
  execa.mockReset();
  execa.mockResolvedValue({ stdout: '1.2.3' } as any);
  getCommit.mockResolvedValue({
    commit: 'commit',
    committedAt: 1234,
    committerEmail: 'test@test.com',
    committerName: 'tester',
  });
});
afterEach(() => {
  process.env = processEnv;
});

const getContext = (
  argv: string[]
): Context & {
  testLogger: TestLogger;
  http: { fetch: jest.MockedFunction<typeof fetch> };
} => {
  const testLogger = new TestLogger();
  return {
    title: '',
    env: getEnv(),
    log: testLogger,
    testLogger,
    http: { fetch: jest.fn() },
    sessionId: ':sessionId',
    packageJson: {
      scripts: {
        storybook: 'start-storybook -p 1337',
        otherStorybook: 'start-storybook -p 7070',
        notStorybook: 'lint',
        'build-storybook': 'build-storybook',
        otherBuildStorybook: 'build-storybook',
      },
    },
    packagePath: '',
    statsPath: 'preview-stats.json',
    ...parseArgs(argv),
  } as any;
};

it('fails on missing project token', async () => {
  const ctx = getContext([]);
  ctx.env.CHROMATIC_PROJECT_TOKEN = '';
  await runBuild(ctx);
  expect(ctx.exitCode).toBe(254);
  expect(ctx.testLogger.errors[0]).toMatch(/Missing project token/);
});

it('runs in simple situations', async () => {
  const ctx = getContext(['--project-token=asdf1234']);
  await runBuild(ctx);

  expect(ctx.exitCode).toBe(1);
  expect({ ...announcedBuild, ...publishedBuild }).toMatchObject({
    branch: 'branch',
    commit: 'commit',
    committedAt: new Date(1234).toISOString(),
    parentCommits: ['baseline'],
    fromCI: false,
    packageVersion: expect.any(String),
    storybookVersion: '5.1.0',
    storybookViewLayer: 'viewLayer',
    committerEmail: 'test@test.com',
    committerName: 'tester',
    isolatorUrl: `https://chromatic.com/iframe.html`,
  });
});

it('returns 0 with exit-zero-on-changes', async () => {
  const ctx = getContext(['--project-token=asdf1234', '--exit-zero-on-changes']);
  await runBuild(ctx);
  expect(ctx.exitCode).toBe(0);
});

it('returns 0 with exit-once-uploaded', async () => {
  const ctx = getContext(['--project-token=asdf1234', '--exit-once-uploaded']);
  await runBuild(ctx);
  expect(ctx.exitCode).toBe(0);
});

it('returns 0 when the build is publish only', async () => {
  mockBuildFeatures = {
    features: { uiTests: false, uiReview: false },
    wasLimited: false,
  };
  const ctx = getContext(['--project-token=asdf1234']);
  await runBuild(ctx);
  expect(ctx.exitCode).toBe(0);
});

it('should exit with code 0 when the current branch is skipped', async () => {
  const ctx = getContext(['--project-token=asdf1234', '--skip=branch']);
  await runBuild(ctx);
  expect(ctx.exitCode).toBe(0);
});

it('calls out to npm build script passed and uploads files', async () => {
  const ctx = getContext(['--project-token=asdf1234', '--build-script-name=build-storybook']);
  await runBuild(ctx);
  expect(ctx.exitCode).toBe(1);
  expect(uploadFiles).toHaveBeenCalledWith(
    expect.any(Object),
    [
      {
        contentLength: 42,
        contentType: 'text/html',
        path: expect.stringMatching(/\/iframe\.html$/),
        url: 'https://cdn.example.com/iframe.html',
      },
      {
        contentLength: 42,
        contentType: 'text/html',
        path: expect.stringMatching(/\/index\.html$/),
        url: 'https://cdn.example.com/index.html',
      },
    ],
    expect.any(Function)
  );
});

it('skips building and uploads directly with storybook-build-dir', async () => {
  const ctx = getContext(['--project-token=asdf1234', '--storybook-build-dir=dirname']);
  await runBuild(ctx);
  expect(ctx.exitCode).toBe(1);
  expect(execa).not.toHaveBeenCalled();
  expect(uploadFiles).toHaveBeenCalledWith(
    expect.any(Object),
    [
      {
        contentLength: 42,
        contentType: 'text/html',
        path: expect.stringMatching(/\/iframe\.html$/),
        url: 'https://cdn.example.com/iframe.html',
      },
      {
        contentLength: 42,
        contentType: 'text/html',
        path: expect.stringMatching(/\/index\.html$/),
        url: 'https://cdn.example.com/index.html',
      },
    ],
    expect.any(Function)
  );
});

it('passes autoAcceptChanges to the index', async () => {
  const ctx = getContext(['--project-token=asdf1234', '--auto-accept-changes']);
  await runBuild(ctx);
  expect(announcedBuild).toMatchObject({ autoAcceptChanges: true });
});

it('passes autoAcceptChanges to the index based on branch', async () => {
  await runBuild(getContext(['--project-token=asdf1234', '--auto-accept-changes=branch']));
  expect(announcedBuild).toMatchObject({ autoAcceptChanges: true });

  await runBuild(getContext(['--project-token=asdf1234', '--auto-accept-changes=wrong-branch']));
  expect(announcedBuild).toMatchObject({ autoAcceptChanges: false });
});

it('uses custom DNS server if provided', async () => {
  const ctx = getContext(['--project-token=asdf1234']);
  ctx.env.CHROMATIC_DNS_SERVERS = ['1.2.3.4'];
  await runBuild(ctx);
  expect(dns.setServers).toHaveBeenCalledWith(['1.2.3.4']);
  // The lookup isn't actually performed because fetch is mocked, so we just check the agent.
  expect((fetch as any).mock.calls[0][1].agent).toBeInstanceOf(DNSResolveAgent);
});

<<<<<<< HEAD
describe('with TurboSnap', () => {
  it('provides onlyStoryFiles to build', async () => {
    const ctx = getContext(['--project-token=asdf1234', '--only-changed']);
    await runBuild(ctx);

    expect(ctx.exitCode).toBe(1);
    expect(ctx.onlyStoryFiles).toEqual(['./src/foo.stories.js']);
    expect(publishedBuild.onlyStoryFiles).toEqual(['./src/foo.stories.js']);
  });
});

describe('tunneled build', () => {
  beforeEach(() => {
    resolveIsolatorUrl.mockReset().mockResolvedValue(false);
    startApp.mockReset().mockImplementation((ctx) => {
      ctx.isolatorUrl = ctx.options.url;
      return {
        on: jest.fn(),
        stderr: { on: jest.fn(), resume: jest.fn() },
        stdout: { on: jest.fn(), resume: jest.fn() },
      } as any;
    });
    openTunnel.mockReset().mockResolvedValue({
      url: 'http://tunnel.com/?clientId=foo',
      cachedUrl: 'http://cached.tunnel.com?foo=bar#hash',
      close: jest.fn,
    } as any);
    kill.mockReset().mockImplementation((pid, sig, cb) => cb());
  });

  it('properly deals with updating the isolatorUrl/cachedUrl in complex situations', async () => {
    resolveIsolatorUrl.mockResolvedValue('http://localhost:1337/iframe.html');
    const ctx = getContext(['--project-token=asdf1234', '--script-name=storybook']);
    await runBuild(ctx);

    expect(ctx.exitCode).toBe(1);
    expect(ctx.closeTunnel).toBeDefined();
    expect({ ...announcedBuild, ...publishedBuild }).toMatchObject({
      cachedUrl: 'http://cached.tunnel.com/iframe.html?foo=bar',
      isolatorUrl: `http://tunnel.com/?clientId=foo&path=${encodeURIComponent('/iframe.html')}`,
    });
  });

  it('calls out to npm script passed', async () => {
    const ctx = getContext(['--project-token=asdf1234', '--script-name=storybook']);
    await runBuild(ctx);
    expect(startApp).toHaveBeenCalledWith(
      expect.objectContaining({
        options: expect.objectContaining({
          scriptName: 'storybook',
          url: 'http://localhost:1337',
        }),
      }),
      expect.objectContaining({
        args: ['--', '--ci'],
      })
    );
  });

  it('calls out to the exec command passed', async () => {
    const ctx = getContext([
      '--project-token=asdf1234',
      '--exec=./run.sh',
      '--storybook-port=9001',
    ]);
    await runBuild(ctx);
    expect(startApp).toHaveBeenCalledWith(
      expect.objectContaining({
        options: expect.objectContaining({
          exec: './run.sh',
          url: 'http://localhost:9001',
        }),
      }),
      expect.objectContaining({})
    );
    expect(openTunnel).toHaveBeenCalledWith(
      expect.objectContaining(ctx),
      expect.objectContaining({ port: '9001' })
    );
  });

  it('skips start when already running', async () => {
    resolveIsolatorUrl.mockResolvedValue('http://localhost:1337/iframe.html');
    const ctx = getContext(['--project-token=asdf1234', '--script-name=storybook']);
    await runBuild(ctx);
    expect(startApp).not.toHaveBeenCalled();
    expect(openTunnel).toHaveBeenCalledWith(
      expect.objectContaining(ctx),
      expect.objectContaining({ port: '1337' })
    );
  });

  it('fails when trying to use --do-not-start while not running', async () => {
    resolveIsolatorUrl.mockResolvedValueOnce(false);
    const ctx = getContext([
      '--project-token=asdf1234',
      '--script-name=storybook',
      '--do-not-start',
    ]);
    await runBuild(ctx);
    expect(ctx.exitCode).toBe(255);
    expect(startApp).not.toHaveBeenCalled();
  });

  it('skips tunnel when using --storybook-url', async () => {
    resolveIsolatorUrl.mockResolvedValue('http://localhost:1337/iframe.html');
    const ctx = getContext([
      '--project-token=asdf1234',
      '--storybook-url=http://localhost:1337/iframe.html?foo=bar#hash',
    ]);
    await runBuild(ctx);
    expect(ctx.exitCode).toBe(1);
    expect(ctx.closeTunnel).toBeUndefined();
    expect(openTunnel).not.toHaveBeenCalled();
    expect(publishedBuild).toMatchObject({
      isolatorUrl: 'http://localhost:1337/iframe.html',
    });
  });

  it('supports redirects in --storybook-url', async () => {
    resolveIsolatorUrl.mockResolvedValue('http://localhost:1337/some/other/path/iframe.html');
    const ctx = getContext([
      '--project-token=asdf1234',
      '--storybook-url=http://localhost:1337/iframe.html?foo=bar#hash',
    ]);
    await runBuild(ctx);
    expect(publishedBuild).toMatchObject({
      isolatorUrl: 'http://localhost:1337/some/other/path/iframe.html',
    });
  });

  it('stops the running Storybook if something goes wrong', async () => {
    openTunnel.mockImplementation(() => {
      throw new Error('tunnel error');
    });
    startApp.mockReset().mockImplementation((ctx) => {
      ctx.isolatorUrl = ctx.options.url;
      return { pid: 12345 } as any;
    });
    const ctx = getContext(['--project-token=asdf1234', '--script-name=storybook']);
    await runBuild(ctx);
    expect(ctx.exitCode).toBe(255);
    expect(ctx.testLogger.errors[0]).toMatch('tunnel error');
    expect(kill).toHaveBeenCalledWith(12345, 'SIGHUP', expect.any(Function));
  });

  it('stops the tunnel if something goes wrong', async () => {
    const close = jest.fn();
    openTunnel.mockResolvedValueOnce({
      url: 'http://throw-an-error',
      cachedUrl: 'http://tunnel.com/',
      close,
    } as any);
    const ctx = getContext(['--project-token=asdf1234', '--script-name=storybook']);
    await runBuild(ctx);
    expect(ctx.exitCode).toBe(255);
    expect(ctx.testLogger.errors[0]).toMatch('fetch error');
    expect(close).toHaveBeenCalled();
  });
});

=======
>>>>>>> c524dea4
describe('in CI', () => {
  it('detects standard CI environments', async () => {
    process.env = { CI: 'true', DISABLE_LOGGING: 'true' };
    const ctx = getContext(['--project-token=asdf1234']);
    await runBuild(ctx);
    expect(ctx.exitCode).toBe(1);
    expect(announcedBuild).toMatchObject({
      fromCI: true,
    });
    expect(ctx.options.interactive).toBe(false);
  });

  it('detects CI passed as option', async () => {
    process.env = { DISABLE_LOGGING: 'true' };
    const ctx = getContext(['--project-token=asdf1234', '--ci']);
    await runBuild(ctx);
    expect(ctx.exitCode).toBe(1);
    expect(announcedBuild).toMatchObject({
      fromCI: true,
    });
    expect(ctx.options.interactive).toBe(false);
  });

  it('detects Netlify CI', async () => {
    process.env = { REPOSITORY_URL: 'foo', DISABLE_LOGGING: 'true' };
    const ctx = getContext(['--project-token=asdf1234']);
    await runBuild(ctx);
    expect(ctx.exitCode).toBe(1);
    expect(announcedBuild).toMatchObject({
      fromCI: true,
    });
    expect(ctx.options.interactive).toBe(false);
  });

  it('detects Travis PR build, external', async () => {
    process.env = {
      CI: 'true',
      TRAVIS_EVENT_TYPE: 'pull_request',
      TRAVIS_PULL_REQUEST_SLUG: 'a',
      TRAVIS_REPO_SLUG: 'b',
      TRAVIS_PULL_REQUEST_SHA: 'travis-commit',
      TRAVIS_PULL_REQUEST_BRANCH: 'travis-branch',
      DISABLE_LOGGING: 'true',
    };
    getCommit.mockReturnValue(
      Promise.resolve({
        commit: 'travis-commit',
        committedAt: 1234,
        committerEmail: 'test@test.com',
        committerName: 'tester',
      })
    );
    const ctx = getContext(['--project-token=asdf1234']);
    await runBuild(ctx);
    expect(ctx.exitCode).toBe(1);
    expect(announcedBuild).toMatchObject({
      commit: 'travis-commit',
      branch: 'travis-branch',
      fromCI: true,
    });
    expect(ctx.options.interactive).toBe(false);
    expect(ctx.testLogger.warnings.length).toBe(0);
  });

  it('detects Travis PR build, internal', async () => {
    process.env = {
      CI: 'true',
      TRAVIS_EVENT_TYPE: 'pull_request',
      TRAVIS_PULL_REQUEST_SLUG: 'a',
      TRAVIS_REPO_SLUG: 'a',
      TRAVIS_PULL_REQUEST_SHA: 'travis-commit',
      TRAVIS_PULL_REQUEST_BRANCH: 'travis-branch',
      DISABLE_LOGGING: 'true',
    };
    getCommit.mockReturnValue(
      Promise.resolve({
        commit: 'travis-commit',
        committedAt: 1234,
        committerEmail: 'test@test.com',
        committerName: 'tester',
      })
    );
    const ctx = getContext(['--project-token=asdf1234']);
    await runBuild(ctx);
    expect(ctx.exitCode).toBe(1);
    expect(announcedBuild).toMatchObject({
      commit: 'travis-commit',
      branch: 'travis-branch',
      fromCI: true,
    });
    expect(ctx.options.interactive).toBe(false);
    expect(ctx.testLogger.warnings.length).toBe(1);
    expect(ctx.testLogger.warnings[0]).toMatch(
      /Running on a Travis PR build from an internal branch/
    );
  });
});

describe('runAll', () => {
  it('checks for updates', async () => {
    const ctx = getContext(['--project-token=asdf1234']);
    ctx.pkg.version = '4.3.2';
    ctx.http.fetch.mockReturnValueOnce({
      json: () => Promise.resolve({ 'dist-tags': { latest: '5.0.0' } }),
    } as any);
    await runAll(ctx);
    expect(ctx.exitCode).toBe(1);
    expect(ctx.http.fetch).toHaveBeenCalledWith('https://npm.example.com/chromatic');
    expect(ctx.testLogger.warnings[0]).toMatch('Using outdated package');
  });

  it('prompts you to add a script to your package.json', async () => {
    process.stdout.isTTY = true; // enable interactive mode
    const ctx = getContext(['--project-token=asdf1234']);
    await runAll(ctx);
    expect(ctx.exitCode).toBe(1);
    expect(confirm).toHaveBeenCalled();
  });

  it('ctx should be JSON serializable', async () => {
    const ctx = getContext(['--project-token=asdf1234']);
    expect(() => writeChromaticDiagnostics(ctx)).not.toThrow();
  });

  it('should write context to chromatic-diagnostics.json if --diagnostics is passed', async () => {
    const ctx = getContext(['--project-token=asdf1234', '--diagnostics']);
    await runAll(ctx);
    expect(jsonfile.writeFile).toHaveBeenCalledWith(
      'chromatic-diagnostics.json',
      expect.objectContaining({
        flags: expect.objectContaining({
          diagnostics: true,
        }),
        options: expect.objectContaining({
          projectToken: 'asdf1234',
        }),
      }),
      { spaces: 2 }
    );
  });

  it('should not write context to chromatic-diagnostics.json if --diagnostics is not passed', async () => {
    const ctx = getContext(['--project-token=asdf1234']);
    await runAll(ctx);
    expect(jsonfile.writeFile).not.toHaveBeenCalled();
  });
});<|MERGE_RESOLUTION|>--- conflicted
+++ resolved
@@ -456,7 +456,6 @@
   expect((fetch as any).mock.calls[0][1].agent).toBeInstanceOf(DNSResolveAgent);
 });
 
-<<<<<<< HEAD
 describe('with TurboSnap', () => {
   it('provides onlyStoryFiles to build', async () => {
     const ctx = getContext(['--project-token=asdf1234', '--only-changed']);
@@ -468,158 +467,6 @@
   });
 });
 
-describe('tunneled build', () => {
-  beforeEach(() => {
-    resolveIsolatorUrl.mockReset().mockResolvedValue(false);
-    startApp.mockReset().mockImplementation((ctx) => {
-      ctx.isolatorUrl = ctx.options.url;
-      return {
-        on: jest.fn(),
-        stderr: { on: jest.fn(), resume: jest.fn() },
-        stdout: { on: jest.fn(), resume: jest.fn() },
-      } as any;
-    });
-    openTunnel.mockReset().mockResolvedValue({
-      url: 'http://tunnel.com/?clientId=foo',
-      cachedUrl: 'http://cached.tunnel.com?foo=bar#hash',
-      close: jest.fn,
-    } as any);
-    kill.mockReset().mockImplementation((pid, sig, cb) => cb());
-  });
-
-  it('properly deals with updating the isolatorUrl/cachedUrl in complex situations', async () => {
-    resolveIsolatorUrl.mockResolvedValue('http://localhost:1337/iframe.html');
-    const ctx = getContext(['--project-token=asdf1234', '--script-name=storybook']);
-    await runBuild(ctx);
-
-    expect(ctx.exitCode).toBe(1);
-    expect(ctx.closeTunnel).toBeDefined();
-    expect({ ...announcedBuild, ...publishedBuild }).toMatchObject({
-      cachedUrl: 'http://cached.tunnel.com/iframe.html?foo=bar',
-      isolatorUrl: `http://tunnel.com/?clientId=foo&path=${encodeURIComponent('/iframe.html')}`,
-    });
-  });
-
-  it('calls out to npm script passed', async () => {
-    const ctx = getContext(['--project-token=asdf1234', '--script-name=storybook']);
-    await runBuild(ctx);
-    expect(startApp).toHaveBeenCalledWith(
-      expect.objectContaining({
-        options: expect.objectContaining({
-          scriptName: 'storybook',
-          url: 'http://localhost:1337',
-        }),
-      }),
-      expect.objectContaining({
-        args: ['--', '--ci'],
-      })
-    );
-  });
-
-  it('calls out to the exec command passed', async () => {
-    const ctx = getContext([
-      '--project-token=asdf1234',
-      '--exec=./run.sh',
-      '--storybook-port=9001',
-    ]);
-    await runBuild(ctx);
-    expect(startApp).toHaveBeenCalledWith(
-      expect.objectContaining({
-        options: expect.objectContaining({
-          exec: './run.sh',
-          url: 'http://localhost:9001',
-        }),
-      }),
-      expect.objectContaining({})
-    );
-    expect(openTunnel).toHaveBeenCalledWith(
-      expect.objectContaining(ctx),
-      expect.objectContaining({ port: '9001' })
-    );
-  });
-
-  it('skips start when already running', async () => {
-    resolveIsolatorUrl.mockResolvedValue('http://localhost:1337/iframe.html');
-    const ctx = getContext(['--project-token=asdf1234', '--script-name=storybook']);
-    await runBuild(ctx);
-    expect(startApp).not.toHaveBeenCalled();
-    expect(openTunnel).toHaveBeenCalledWith(
-      expect.objectContaining(ctx),
-      expect.objectContaining({ port: '1337' })
-    );
-  });
-
-  it('fails when trying to use --do-not-start while not running', async () => {
-    resolveIsolatorUrl.mockResolvedValueOnce(false);
-    const ctx = getContext([
-      '--project-token=asdf1234',
-      '--script-name=storybook',
-      '--do-not-start',
-    ]);
-    await runBuild(ctx);
-    expect(ctx.exitCode).toBe(255);
-    expect(startApp).not.toHaveBeenCalled();
-  });
-
-  it('skips tunnel when using --storybook-url', async () => {
-    resolveIsolatorUrl.mockResolvedValue('http://localhost:1337/iframe.html');
-    const ctx = getContext([
-      '--project-token=asdf1234',
-      '--storybook-url=http://localhost:1337/iframe.html?foo=bar#hash',
-    ]);
-    await runBuild(ctx);
-    expect(ctx.exitCode).toBe(1);
-    expect(ctx.closeTunnel).toBeUndefined();
-    expect(openTunnel).not.toHaveBeenCalled();
-    expect(publishedBuild).toMatchObject({
-      isolatorUrl: 'http://localhost:1337/iframe.html',
-    });
-  });
-
-  it('supports redirects in --storybook-url', async () => {
-    resolveIsolatorUrl.mockResolvedValue('http://localhost:1337/some/other/path/iframe.html');
-    const ctx = getContext([
-      '--project-token=asdf1234',
-      '--storybook-url=http://localhost:1337/iframe.html?foo=bar#hash',
-    ]);
-    await runBuild(ctx);
-    expect(publishedBuild).toMatchObject({
-      isolatorUrl: 'http://localhost:1337/some/other/path/iframe.html',
-    });
-  });
-
-  it('stops the running Storybook if something goes wrong', async () => {
-    openTunnel.mockImplementation(() => {
-      throw new Error('tunnel error');
-    });
-    startApp.mockReset().mockImplementation((ctx) => {
-      ctx.isolatorUrl = ctx.options.url;
-      return { pid: 12345 } as any;
-    });
-    const ctx = getContext(['--project-token=asdf1234', '--script-name=storybook']);
-    await runBuild(ctx);
-    expect(ctx.exitCode).toBe(255);
-    expect(ctx.testLogger.errors[0]).toMatch('tunnel error');
-    expect(kill).toHaveBeenCalledWith(12345, 'SIGHUP', expect.any(Function));
-  });
-
-  it('stops the tunnel if something goes wrong', async () => {
-    const close = jest.fn();
-    openTunnel.mockResolvedValueOnce({
-      url: 'http://throw-an-error',
-      cachedUrl: 'http://tunnel.com/',
-      close,
-    } as any);
-    const ctx = getContext(['--project-token=asdf1234', '--script-name=storybook']);
-    await runBuild(ctx);
-    expect(ctx.exitCode).toBe(255);
-    expect(ctx.testLogger.errors[0]).toMatch('fetch error');
-    expect(close).toHaveBeenCalled();
-  });
-});
-
-=======
->>>>>>> c524dea4
 describe('in CI', () => {
   it('detects standard CI environments', async () => {
     process.env = { CI: 'true', DISABLE_LOGGING: 'true' };
