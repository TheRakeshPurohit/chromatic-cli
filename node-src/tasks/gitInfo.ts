--- conflicted
+++ resolved
@@ -1,11 +1,7 @@
 import picomatch from 'picomatch';
 
 import getCommitAndBranch from '../git/getCommitAndBranch';
-<<<<<<< HEAD
-import { getSlug, getUserEmail, getVersion } from '../git/git';
-=======
-import { getSlug, getUncommittedHash, getVersion } from '../git/git';
->>>>>>> 29d41774
+import { getSlug, getUserEmail, getUncommittedHash, getVersion } from '../git/git';
 import { getParentCommits } from '../git/getParentCommits';
 import { getBaselineBuilds } from '../git/getBaselineBuilds';
 import { exitCodes, setExitCode } from '../lib/setExitCode';
@@ -70,21 +66,16 @@
   const commitAndBranchInfo = await getCommitAndBranch(ctx, { branchName, patchBaseRef, ci });
 
   ctx.git = {
-<<<<<<< HEAD
     version: await getVersion(),
     gitUserEmail: await getUserEmail().catch((e) => {
       ctx.log.debug('Failed to retrieve Git user email', e);
       return null;
     }),
-    ...commitAndBranchInfo,
-=======
-    ...(await getCommitAndBranch(ctx, { branchName, patchBaseRef, ci })),
     uncommittedHash: await getUncommittedHash().catch((e) => {
       ctx.log.warn('Failed to retrieve uncommitted files hash', e);
       return null;
     }),
-    version: await getVersion(),
->>>>>>> 29d41774
+    ...commitAndBranchInfo,
   };
 
   if (isLocalBuild && !ctx.git.gitUserEmail) {
