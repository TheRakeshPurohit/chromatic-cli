--- conflicted
+++ resolved
@@ -1,4 +1,31 @@
 /* eslint-disable @typescript-eslint/no-empty-function, max-classes-per-file, no-param-reassign */
+
+const alwaysFn = C => {
+  // Search up the prototype chain until we hit base. The base class of Class has no name I guess.
+  const classHierarchy = [];
+  for (let curr = C; curr.name; curr = Object.getPrototypeOf(curr)) {
+    classHierarchy.push(curr);
+  }
+
+  // Get all static methods defined on any ancestor
+  const statics = classHierarchy
+    .map(klass => Object.getOwnPropertyNames(klass))
+    .reduce((a, b) => [...a, ...b], []) // flatten
+    .filter(n => typeof C[n] === 'function')
+    .reduce((acc, name) => {
+      acc[name] = C[name];
+      return acc;
+    }, {});
+
+  return Object.assign(
+    // eslint-disable-next-line func-names
+    function() {
+      return new C();
+    },
+    C,
+    statics
+  );
+};
 
 // Add canvas mock based on this comment: https://github.com/jsdom/jsdom/issues/1782#issuecomment-337656878
 function mockCanvas(window) {
@@ -62,12 +89,6 @@
         return '';
       }
     }
-
-    const alwaysFn = C =>
-      // eslint-disable-next-line func-names
-      Object.assign(function() {
-        return new C();
-      }, C);
 
     class IntlDateTimeFormatMock extends IntlFormatMock {}
     class IntlNumberFormatMock extends IntlFormatMock {}
@@ -346,7 +367,6 @@
   });
 }
 
-<<<<<<< HEAD
 export function addShimsToJSDOM(window) {
   mockSVG(window);
   mockMutationObserver(window);
@@ -358,79 +378,5 @@
   mockLocalStorage(window);
   mockMatchMedia(window);
   mockIntl(window);
-=======
-  class IntlMock {
-    static supportedLocalesOf() {
-      return [];
-    }
-
-    resolvedOptions() {
-      return {};
-    }
-  }
-  class IntlFormatMock extends IntlMock {
-    format() {
-      return '';
-    }
-
-    formatToParts() {
-      return [];
-    }
-  }
-  class IntlCollatorMock extends IntlMock {
-    compare() {
-      return 0;
-    }
-  }
-  class IntlPluralRulesMock extends IntlMock {
-    select() {
-      return '';
-    }
-  }
-
-  const alwaysFn = C => {
-    // Search up the prototype chain until we hit base. The base class of Class has no name I guess.
-    const classHierarchy = [];
-    for (let curr = C; curr.name; curr = Object.getPrototypeOf(curr)) {
-      classHierarchy.push(curr);
-    }
-
-    // Get all static methods defined on any ancestor
-    const statics = classHierarchy
-      .map(klass => Object.getOwnPropertyNames(klass))
-      .reduce((a, b) => [...a, ...b], []) // flatten
-      .filter(n => typeof C[n] === 'function')
-      .reduce((acc, name) => {
-        acc[name] = C[name];
-        return acc;
-      }, {});
-
-    return Object.assign(
-      // eslint-disable-next-line func-names
-      function() {
-        return new C();
-      },
-      C,
-      statics
-    );
-  };
-
-  class IntlDateTimeFormatMock extends IntlFormatMock {}
-  class IntlNumberFormatMock extends IntlFormatMock {}
-  class IntlListFormatMock extends IntlFormatMock {}
-  class IntlRelativeTimeFormatMock extends IntlFormatMock {}
-  Object.defineProperty(window, 'Intl', {
-    value: {
-      Collator: alwaysFn(IntlCollatorMock),
-      DateTimeFormat: alwaysFn(IntlDateTimeFormatMock),
-      ListFormat: alwaysFn(IntlListFormatMock),
-      NumberFormat: alwaysFn(IntlNumberFormatMock),
-      PluralRules: alwaysFn(IntlPluralRulesMock),
-      RelativeTimeFormat: alwaysFn(IntlRelativeTimeFormatMock),
-    },
-    writable: true,
-  });
-
->>>>>>> 81b3e90a
   mockCanvas(window);
 }