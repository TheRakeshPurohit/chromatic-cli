import { InitialContext } from '.';
import type { Configuration } from './lib/getConfiguration';
import { Env } from './lib/getEnv';
import { Logger } from './lib/log';
import HTTPClient from './io/HTTPClient';
import GraphQLClient from './io/GraphQLClient';

export interface Flags {
  // Required options
  projectToken?: string[] | string;

  // Storybook options
  buildScriptName?: string;
  outputDir?: string[];
  storybookBuildDir?: string[];

  // Chromatic options
  autoAcceptChanges?: string;
  branchName?: string;
  ci?: boolean;
  configFile?: string;
  exitOnceUploaded?: string;
  exitZeroOnChanges?: string;
  externals?: string[];
  ignoreLastBuildOnBranch?: string;
  onlyChanged?: string;
  onlyStoryFiles?: string[];
  onlyStoryNames?: string[];
  patchBuild?: string;
  repositorySlug?: string;
  skip?: string;
  storybookBaseDir?: string;
  storybookConfigDir?: string;
  untraced?: string[];
  zip?: boolean;

  // Debug options
  debug?: boolean;
  diagnostics?: boolean;
  dryRun?: boolean;
  forceRebuild?: string;
  junitReport?: string;
  list?: boolean;
  interactive?: boolean;
  traceChanged?: string;
  uploadMetadata?: boolean;

  // Deprecated options (for JSDOM and tunneled builds, among others)
  allowConsoleErrors?: boolean;
  appCode?: string[];
  only?: string;
  preserveMissing?: boolean;
}

export interface Options {
  projectToken: string;

  configFile?: Flags['configFile'];
  onlyChanged: boolean | string;
  onlyStoryFiles: Flags['onlyStoryFiles'];
  onlyStoryNames: Flags['onlyStoryNames'];
  untraced: Flags['untraced'];
  externals: Flags['externals'];
  traceChanged: boolean | string;
  list: Flags['list'];
  fromCI: boolean;
  skip: boolean | string;
  dryRun: Flags['dryRun'];
  forceRebuild: boolean | string;
  debug: boolean;
<<<<<<< HEAD
  diagnostics?: boolean;
=======
  diagnostics: boolean;
>>>>>>> 36df73dc
  interactive: boolean;
  junitReport: boolean | string;
  uploadMetadata?: Flags['uploadMetadata'];
  zip: Flags['zip'];

  autoAcceptChanges: boolean | string;
  exitZeroOnChanges: boolean | string;
  exitOnceUploaded: boolean | string;
  isLocalBuild: boolean;
  ignoreLastBuildOnBranch: Flags['ignoreLastBuildOnBranch'];
  preserveMissingSpecs: boolean;
  originalArgv: string[];

  buildScriptName: Flags['buildScriptName'];
  outputDir: string;
  allowConsoleErrors: Flags['allowConsoleErrors'];
  url?: string;
  storybookBuildDir: string;
  storybookBaseDir: Flags['storybookBaseDir'];
  storybookConfigDir: Flags['storybookConfigDir'];

  ownerName: string;
  repositorySlug: Flags['repositorySlug'];
  branchName: string;
  patchHeadRef: string;
  patchBaseRef: string;

  /** A callback that is called at the start of each task */
  experimental_onTaskStart?: (ctx: Context) => void;

  /** A callback that is called if a task fails */
  experimental_onTaskError?: (
    ctx: InitialContext,
    { formattedError, originalError }: { formattedError: string; originalError: Error | Error[] }
  ) => void;

  /** A callback that is called during tasks that have incremental progress */
  experimental_onTaskProgress?: (
    ctx: Context,
    status: { progress: number; total: number; unit: string }
  ) => void;

  /** A callback that is called at the completion of each task */
  experimental_onTaskComplete?: (ctx: Context) => void;

  /** An AbortSignal that terminates the build if aborted */
  experimental_abortSignal?: AbortSignal;
}

export { Configuration };

export type TaskName =
  | 'auth'
  | 'gitInfo'
  | 'storybookInfo'
  | 'initialize'
  | 'build'
  | 'upload'
  | 'verify'
  | 'snapshot'
  | 'report'
  | 'prepareWorkspace'
  | 'restoreWorkspace';

export interface Context {
  env: Env;
  log: Logger;
  pkg: {
    name: string;
    version: string;
    description: string;
    bugs: { url: string; email: string };
    docs: string;
  };
  sessionId: string;
  packageJson: { [key: string]: any };
  packagePath: string;
  help: any;
  argv: string[];
  flags: Flags;
  extraOptions?: Partial<Options>;
  configuration: Configuration;
  options: Options;
  task: TaskName;
  title: string;
  skip?: boolean;
  skipSnapshots?: boolean;
  now?: number;
  startedAt?: number;
  activity?: { end: () => void };
  exitCode: number;
  exitCodeKey: string;
  userError?: boolean;
  runtimeErrors?: Error[];
  runtimeWarnings?: Error[];
  runtimeMetadata?: {
    nodePlatform: NodeJS.Platform;
    nodeVersion: string;
    packageManager?: 'npm' | 'pnpm' | 'yarn' | 'bun';
    packageManagerVersion?: string;
  };
  environment?: Record<string, string>;
  reportPath?: string;
  isPublishOnly?: boolean;
  isOnboarding: boolean;
  turboSnapAvailability?: string;

  http: HTTPClient;
  client: GraphQLClient;

  git: {
    version: string;
    /** The current user's email as pre git config */
    gitUserEmail: string;
    branch: string;
    commit: string;
    committerEmail?: string;
    committedAt: number;
    slug?: string;
    mergeCommit?: string;
    uncommittedHash?: string;
    parentCommits?: string[];
    baselineCommits?: string[];
    changedFiles?: string[];
    changedDependencyNames?: string[];
    replacementBuildIds?: [string, string][];
    matchesBranch?: (glob: boolean | string) => boolean;
    packageManifestChanges?: { changedFiles: string[]; commit: string }[];
  };
  storybook: {
    version: string;
    configDir: string;
    staticDir: string[];
    viewLayer: string;
    addons: {
      name: string;
      packageName?: string;
      packageVersion?: string;
    }[];
    builder: {
      name: string;
      packageName?: string;
      packageVersion?: string;
    };
    mainConfigFilePath?: string;
  };
  isolatorUrl: string;
  cachedUrl: string;
  announcedBuild: {
    id: string;
    number: number;
    status: string;
    autoAcceptChanges: boolean;
    reportToken: string;
    app: {
      id: string;
      turboSnapAvailability: string;
    };
  };
  build: {
    id: string;
    number: number;
    status: string;
    webUrl: string;
    cachedUrl: string;
    reportToken?: string;
    inheritedCaptureCount: number;
    actualCaptureCount: number;
    actualTestCount: number;
    specCount: number;
    componentCount: number;
    testCount: number;
    changeCount: number;
    errorCount: number;
    interactionTestFailuresCount: number;
    inProgressCount?: number;
    autoAcceptChanges: boolean;
    turboSnapEnabled?: boolean;
    wasLimited?: boolean;
    startedAt?: number;
    completedAt?: number;
    app: {
      manageUrl: string;
      setupUrl: string;
      account?: {
        exceededThreshold: boolean;
        paymentRequired: boolean;
        billingUrl: string;
      };
      repository?: {
        provider: string;
      };
    };
    features?: {
      uiTests: boolean;
      uiReview: boolean;
    };
    tests?: {
      spec: {
        name: string;
        component: { name: string; displayName: string };
      };
      parameters: {
        viewport: number;
        viewportIsDefault: boolean;
      };
      mode: {
        id: string;
        name: string;
      };
    }[];
  };
  sourceDir: string;
  buildCommand?: string;
  buildLogFile?: string;
  fileInfo?: {
    paths: string[];
    statsPath: string;
    lengths: {
      knownAs: string;
      pathname: string;
      contentLength: number;
    }[];
    total: number;
  };
  uploadedBytes?: number;
  turboSnap?: Partial<{
    unavailable?: boolean;
    rootPath: string;
    baseDir: string;
    storybookDir: string;
    staticDirs: string[];
    globs: string[];
    modules: string[];
    tracedFiles: string[];
    tracedPaths: Set<string>;
    changedDependencyNames: Set<string>;
    changedManifestFiles: Set<string>;
    affectedModuleIds: Set<string | number>;
    bailReason: {
      changedPackageFiles?: string[];
      changedStorybookFiles?: string[];
      changedStaticFiles?: string[];
      changedExternalFiles?: string[];
      invalidChangedFiles?: true;
      missingStatsFile?: true;
      noAncestorBuild?: true;
      rebuild?: true;
    };
  }>;
  mergeBase?: string;
  onlyStoryFiles?: string[];
  untracedFiles?: string[];
  rebuildForBuildId?: string;
}

export interface Task {
  status: string;
  title: string;
  output?: string;
}

export interface Reason {
  moduleName: string;
}
export interface Module {
  id: string | number;
  name: string;
  modules?: Pick<Module, 'name'>[];
  reasons?: Reason[];
}
export interface Stats {
  modules: Module[];
}

export interface FileDesc {
  contentLength: number;
  localPath: string;
  targetPath: string;
}

export interface TargetedFile extends FileDesc {
  contentType: string;
  targetUrl: string;
}<|MERGE_RESOLUTION|>--- conflicted
+++ resolved
@@ -68,11 +68,7 @@
   dryRun: Flags['dryRun'];
   forceRebuild: boolean | string;
   debug: boolean;
-<<<<<<< HEAD
-  diagnostics?: boolean;
-=======
   diagnostics: boolean;
->>>>>>> 36df73dc
   interactive: boolean;
   junitReport: boolean | string;
   uploadMetadata?: Flags['uploadMetadata'];
