--- conflicted
+++ resolved
@@ -55,28 +55,18 @@
   let skip = 0;
   while (skip < limit) {
     // eslint-disable-next-line no-await-in-loop
-<<<<<<< HEAD
-    const { app } = (await client.runQuery(AncestorBuildsQuery, {
-=======
     const { app } = await client.runQuery<AncestorBuildsQueryResult>(AncestorBuildsQuery, {
->>>>>>> 323eda57
       buildNumber,
       skip,
       limit: Math.min(page, limit - skip),
-    })) as AncestorBuildsQueryResult;
+    });
 
     // eslint-disable-next-line no-await-in-loop
     const results = await Promise.all(
-<<<<<<< HEAD
-      app.build.ancestorBuilds.map(
-        async (build) => [build, await commitExists(build.commit)] as const
-      )
-=======
       app.build.ancestorBuilds.map(async (build) => {
         const exists = await commitExists(build.commit);
         return [build, exists] as const;
       })
->>>>>>> 323eda57
     );
     const result = results.find(([build, exists]) => exists);
 
