import gql from 'fake-tag';

import { Context } from '../types';
import { commitExists } from './git';

const AncestorBuildsQuery = gql`
  query AncestorBuildsQuery($buildNumber: Int!, $skip: Int!, $limit: Int!) {
    app {
      build(number: $buildNumber) {
        ancestorBuilds(skip: $skip, limit: $limit) {
          id
          number
          commit
        }
      }
    }
  }
`;

export interface AncestorBuildsQueryResult {
  app: {
    build: {
      ancestorBuilds: {
        id: string;
        number: number;
        commit: string;
      }[];
    };
  };
}

/**
 * If we have a build who's commit no longer exists in the repository (likely a rebase/force-pushed
 * commit), search for an ancestor build which *does* have one.
 *
 * To do this we use the `Build.ancestorBuilds` API on the index, which will give us a set of builds
 * in reverse "git-chronological" order. That is, if we pick the first build that the API gives us
 * that has a commit, it is guaranteed to be the min number of builds "back" in Chromatic's history.
 *
 * The purpose here is to allow us to substitute a build with a known commit when doing TurboSnap.
 *
 * @param {Context} context
 * @param {int} number The build number to start searching from
 * @param {object} options Page size and limit options
 * @param {int} options.page How many builds to fetch each time
 * @param {int} options.steps How far back to look
 *
 * @returns {Build | void} A build to be substituted
 * */
export async function findAncestorBuildWithCommit(
  { client }: Pick<Context, 'client'>,
  buildNumber: number,
  { page = 10, limit = 80 } = {}
): Promise<AncestorBuildsQueryResult['app']['build']['ancestorBuilds'][0] | null> {
  let skip = 0;
  while (skip < limit) {
    // eslint-disable-next-line no-await-in-loop
<<<<<<< HEAD
    const { app }: any = await client.runQuery(AncestorBuildsQuery, {
=======
    const { app } = await client.runQuery<AncestorBuildsQueryResult>(AncestorBuildsQuery, {
>>>>>>> 8a6bbb7f
      buildNumber,
      skip,
      limit: Math.min(page, limit - skip),
    });

    // eslint-disable-next-line no-await-in-loop
    const results = await Promise.all(
      app.build.ancestorBuilds.map(async (build) => {
        const exists = await commitExists(build.commit);
        return [build, exists] as const;
      })
    );
    const result = results.find(([build, exists]) => exists);

    if (result) return result[0];

    if (results.length < page) return null;

    skip += page;
  }
  return null;
}<|MERGE_RESOLUTION|>--- conflicted
+++ resolved
@@ -55,11 +55,7 @@
   let skip = 0;
   while (skip < limit) {
     // eslint-disable-next-line no-await-in-loop
-<<<<<<< HEAD
-    const { app }: any = await client.runQuery(AncestorBuildsQuery, {
-=======
     const { app } = await client.runQuery<AncestorBuildsQueryResult>(AncestorBuildsQuery, {
->>>>>>> 8a6bbb7f
       buildNumber,
       skip,
       limit: Math.min(page, limit - skip),
