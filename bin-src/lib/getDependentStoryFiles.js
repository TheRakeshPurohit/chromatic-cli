import path from 'path';

import { getWorkingDir, matchesFile } from './utils';
import { getRepositoryRoot } from '../git/git';
import bailFile from '../ui/messages/warnings/bailFile';
import noCSFGlobs from '../ui/messages/errors/noCSFGlobs';

// Bail whenever one of these was changed
const GLOBALS = [
  /^package\.json$/,
  /^package-lock\.json$/,
  /^yarn\.lock$/,
  /\/package\.json$/,
  /\/package-lock\.json$/,
  /\/yarn\.lock$/,
];

// Ignore these while tracing dependencies
const EXTERNALS = [/^node_modules\//, /\/node_modules\//, /\/webpack\/runtime\//, /^\(webpack\)/];

const isPackageFile = (name) => GLOBALS.some((re) => re.test(name));
const isUserModule = ({ id, name, moduleName }) =>
  id !== undefined && id !== null && !EXTERNALS.some((re) => re.test(name || moduleName));

// Replaces Windows-style backslash path separators with POSIX-style forward slashes, because the
// Webpack stats use forward slashes in the `name` and `moduleName` fields. Note `changedFiles`
// already contains forward slashes, because that's what git yields even on Windows.
const posix = (localPath) => localPath.split(path.sep).filter(Boolean).join(path.posix.sep);

/**
 * Converts a module path found in the webpack stats to be relative to the (git) root path. Module
 * paths can be relative (`./module.js`) or absolute (`/path/to/project/module.js`). The webpack
 * stats may have been generated in a subdirectory, so we prepend the workingDir if necessary.
 * The result is a relative POSIX path compatible with `git diff --name-only`.
 */
export function normalizePath(posixPath, rootPath, workingDir = '') {
  if (!posixPath) return posixPath;
  return path.posix.isAbsolute(posixPath)
    ? path.posix.relative(rootPath, posixPath)
    : path.posix.join(workingDir, posixPath);
}

/**
 * This traverses the webpack module stats to retrieve a set of CSF files that somehow trace back to
 * the changed git files. The result is a map of Module ID => file path. In the end we'll only send
 * the Module IDs to Chromatic, the file paths are only for logging purposes.
 */
<<<<<<< HEAD
export async function getDependentStoryFiles(ctx, stats, changedFiles) {
  const { configDir = '.storybook', staticDir = [] } = ctx.storybook || {};
  const { storybookBaseDir, untraced = [] } = ctx.options;
=======
export async function getDependentStoryFiles(ctx, stats, statsPath, changedFiles) {
  const { configDir = '.storybook', staticDir = [], viewLayer } = ctx.storybook || {};
  const { storybookBaseDir } = ctx.options;
>>>>>>> d002df67

  // Currently we enforce Storybook to be built by the Chromatic CLI, to ensure absolute paths match
  // up between the webpack stats and the git repo root.
  const rootPath = await getRepositoryRoot(); // e.g. `/path/to/project` (always absolute posix)
  const workingDir = getWorkingDir(rootPath, storybookBaseDir); // e.g. `packages/storybook` or empty string
<<<<<<< HEAD
  const normalize = (posixPath) => normalizePath(posixPath, rootPath, workingDir); // e.g. `src/file.js` (no ./ prefix)
=======
  const normalize = (posixPath) => normalizePath(posixPath, rootPath, workingDir);
  const baseName = (name) => normalize(name).replace(/ \+ \d+ modules$/, '');
>>>>>>> d002df67

  const storybookDir = normalize(posix(configDir));
  const staticDirs = staticDir.map((dir) => normalize(posix(dir)));

  // NOTE: this only works with `main:stories` -- if stories are imported from files in `.storybook/preview.js`
  // we'll need a different approach to figure out CSF files (maybe the user should pass a glob?).
  const storiesEntryFiles = [
    // Storybook 6.3-
    `${storybookDir}/generated-stories-entry.js`,
    // Storybook 6.4, v6 store
    `generated-stories-entry.js`,
    // Storybook 6.4, v7 store
    `storybook-stories.js`,
  ];

  const idsByName = {};
  const namesById = {};
  const reasonsById = {};
  const csfGlobsByName = {};

  stats.modules.filter(isUserModule).forEach((mod) => {
    const normalizedName = normalize(mod.name);
    idsByName[normalizedName] = mod.id;
    namesById[mod.id] = normalizedName;

    if (mod.modules) {
      mod.modules.forEach((m) => {
        idsByName[normalize(m.name)] = mod.id;
      });
    }

    reasonsById[mod.id] = mod.reasons
      .map((reason) => normalize(reason.moduleName))
      .filter((reasonName) => reasonName && reasonName !== normalizedName);

    if (reasonsById[mod.id].some((reason) => storiesEntryFiles.includes(reason))) {
      csfGlobsByName[normalizedName] = true;
    }
  });

  ctx.turboSnap.globs = Object.keys(csfGlobsByName);
  ctx.turboSnap.modules = Object.keys(idsByName);

  if (ctx.turboSnap.globs.length === 0) {
    ctx.log.error(noCSFGlobs({ statsPath, storybookDir, viewLayer }));
    throw new Error('Did not find any CSF globs in preview-stats.json');
  }

  const isCsfGlob = (name) => !!csfGlobsByName[name];
  const isStorybookFile = (name) =>
    name && name.startsWith(`${storybookDir}/`) && !storiesEntryFiles.includes(name);
  const isStaticFile = (name) => staticDirs.some((dir) => name && name.startsWith(`${dir}/`));

  ctx.untracedFiles = [];
  function untrace(filepath) {
    if (untraced.some((glob) => matchesFile(glob, filepath))) {
      ctx.untracedFiles.push(filepath);
      return false;
    }
    return true;
  }

  const tracedFiles = changedFiles.filter(untrace);
  const changedCsfIds = new Set();
  const checkedIds = {};
  const toCheck = [];

<<<<<<< HEAD
  let bail = tracedFiles.find(isGlobal);
=======
  const changedPackageFile = changedFiles.find(isPackageFile);
  if (changedPackageFile) ctx.turboSnap.bailReason = { changedPackageFile };
>>>>>>> d002df67

  function shouldBail(name) {
    if (isStorybookFile(name)) {
      ctx.turboSnap.bailReason = { changedStorybookFile: baseName(name) };
      return true;
    }
    if (isStaticFile(name)) {
      ctx.turboSnap.bailReason = { changedStaticFile: baseName(name) };
      return true;
    }
    return false;
  }

  function traceName(normalizedName) {
    if (ctx.turboSnap.bailReason || isCsfGlob(normalizedName)) return;
    if (shouldBail(normalizedName)) return;

    const id = idsByName[normalizedName];
    const idNormalizedName = namesById[id];
    if (shouldBail(idNormalizedName)) return;

    if (!id || !reasonsById[id] || checkedIds[id]) return;
    toCheck.push(id);

    if (reasonsById[id].some(isCsfGlob)) {
      changedCsfIds.add(id);
    }
  }

  tracedFiles.forEach(traceName);
  while (toCheck.length > 0) {
    const id = toCheck.pop();
    checkedIds[id] = true;
    reasonsById[id].filter(untrace).forEach(traceName);
  }

  if (ctx.turboSnap.bailReason) {
    ctx.log.warn(bailFile(ctx));
    return null;
  }

  return stats.modules.reduce((acc, mod) => {
    if (changedCsfIds.has(mod.id)) acc[String(mod.id)] = baseName(mod.name);
    return acc;
  }, {});
}<|MERGE_RESOLUTION|>--- conflicted
+++ resolved
@@ -45,26 +45,16 @@
  * the changed git files. The result is a map of Module ID => file path. In the end we'll only send
  * the Module IDs to Chromatic, the file paths are only for logging purposes.
  */
-<<<<<<< HEAD
-export async function getDependentStoryFiles(ctx, stats, changedFiles) {
-  const { configDir = '.storybook', staticDir = [] } = ctx.storybook || {};
-  const { storybookBaseDir, untraced = [] } = ctx.options;
-=======
 export async function getDependentStoryFiles(ctx, stats, statsPath, changedFiles) {
   const { configDir = '.storybook', staticDir = [], viewLayer } = ctx.storybook || {};
-  const { storybookBaseDir } = ctx.options;
->>>>>>> d002df67
+  const { storybookBaseDir, untraced = [] } = ctx.options;
 
   // Currently we enforce Storybook to be built by the Chromatic CLI, to ensure absolute paths match
   // up between the webpack stats and the git repo root.
   const rootPath = await getRepositoryRoot(); // e.g. `/path/to/project` (always absolute posix)
   const workingDir = getWorkingDir(rootPath, storybookBaseDir); // e.g. `packages/storybook` or empty string
-<<<<<<< HEAD
   const normalize = (posixPath) => normalizePath(posixPath, rootPath, workingDir); // e.g. `src/file.js` (no ./ prefix)
-=======
-  const normalize = (posixPath) => normalizePath(posixPath, rootPath, workingDir);
   const baseName = (name) => normalize(name).replace(/ \+ \d+ modules$/, '');
->>>>>>> d002df67
 
   const storybookDir = normalize(posix(configDir));
   const staticDirs = staticDir.map((dir) => normalize(posix(dir)));
@@ -132,12 +122,8 @@
   const checkedIds = {};
   const toCheck = [];
 
-<<<<<<< HEAD
-  let bail = tracedFiles.find(isGlobal);
-=======
   const changedPackageFile = changedFiles.find(isPackageFile);
   if (changedPackageFile) ctx.turboSnap.bailReason = { changedPackageFile };
->>>>>>> d002df67
 
   function shouldBail(name) {
     if (isStorybookFile(name)) {
