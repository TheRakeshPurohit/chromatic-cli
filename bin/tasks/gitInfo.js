import picomatch from 'picomatch';

import { getCommitAndBranch } from '../git/getCommitAndBranch';
import { getBaselineCommits, getSlug, getVersion } from '../git/git';
import { createTask, transitionTo } from '../lib/tasks';
import {
  initial,
  pending,
  skipFailed,
  skippedForCommit,
  skippingBuild,
  success,
} from '../ui/tasks/gitInfo';

const TesterSkipBuildMutation = `
  mutation TesterSkipBuildMutation($commit: String!) {
    skipBuild(commit: $commit)
  }
`;

export const setGitInfo = async (ctx, task) => {
  const { branchName, patchBaseRef, fromCI, ignoreLastBuildOnBranch, skip } = ctx.options;

<<<<<<< HEAD
  ctx.git = await getCommitAndBranch({ patchBaseRef, inputFromCI: fromCI, log: ctx.log });
  ctx.git.slug = ctx.git.slug || (await getSlug());
=======
  ctx.git = await getCommitAndBranch({ branchName, patchBaseRef, ci: fromCI, log: ctx.log });
>>>>>>> 7588430d
  ctx.git.version = await getVersion();
  const { branch, commit } = ctx.git;

  const matchesBranch = (glob) => (glob && glob.length ? picomatch(glob)(branch) : !!glob);
  ctx.git.matchesBranch = matchesBranch;

  if (matchesBranch(skip)) {
    transitionTo(skippingBuild)(ctx, task);
    if (await ctx.client.runQuery(TesterSkipBuildMutation, { commit })) {
      ctx.skip = true;
      return transitionTo(skippedForCommit, true)(ctx, task);
    }
    throw new Error(skipFailed(ctx).output);
  }

  const baselineCommits = await getBaselineCommits(ctx, {
    branch,
    ignoreLastBuildOnBranch: matchesBranch(ignoreLastBuildOnBranch),
  });
  ctx.git.baselineCommits = baselineCommits;
  ctx.log.debug(`Found baselineCommits: ${baselineCommits}`);

  return transitionTo(success, true)(ctx, task);
};

export default createTask({
  title: initial.title,
  steps: [transitionTo(pending), setGitInfo],
});<|MERGE_RESOLUTION|>--- conflicted
+++ resolved
@@ -19,21 +19,21 @@
 `;
 
 export const setGitInfo = async (ctx, task) => {
-  const { branchName, patchBaseRef, fromCI, ignoreLastBuildOnBranch, skip } = ctx.options;
+  const { branchName, patchBaseRef, fromCI: ci } = ctx.options;
+  ctx.git = await getCommitAndBranch({ branchName, patchBaseRef, ci, log: ctx.log });
+  ctx.git.slug = ctx.git.slug || (await getSlug());
+  ctx.git.version = await getVersion();
 
-<<<<<<< HEAD
-  ctx.git = await getCommitAndBranch({ patchBaseRef, inputFromCI: fromCI, log: ctx.log });
-  ctx.git.slug = ctx.git.slug || (await getSlug());
-=======
-  ctx.git = await getCommitAndBranch({ branchName, patchBaseRef, ci: fromCI, log: ctx.log });
->>>>>>> 7588430d
-  ctx.git.version = await getVersion();
+  if (ctx.options.ownerName) {
+    ctx.git.slug = ctx.git.slug.replace(/[^/]+/, ctx.options.ownerName);
+  }
+
   const { branch, commit } = ctx.git;
 
   const matchesBranch = (glob) => (glob && glob.length ? picomatch(glob)(branch) : !!glob);
   ctx.git.matchesBranch = matchesBranch;
 
-  if (matchesBranch(skip)) {
+  if (matchesBranch(ctx.options.skip)) {
     transitionTo(skippingBuild)(ctx, task);
     if (await ctx.client.runQuery(TesterSkipBuildMutation, { commit })) {
       ctx.skip = true;
@@ -44,7 +44,7 @@
 
   const baselineCommits = await getBaselineCommits(ctx, {
     branch,
-    ignoreLastBuildOnBranch: matchesBranch(ignoreLastBuildOnBranch),
+    ignoreLastBuildOnBranch: matchesBranch(ctx.options.ignoreLastBuildOnBranch),
   });
   ctx.git.baselineCommits = baselineCommits;
   ctx.log.debug(`Found baselineCommits: ${baselineCommits}`);
