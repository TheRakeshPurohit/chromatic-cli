import path from 'path';

import { matchesFile } from './utils';
import { getRepositoryRoot } from '../git/git';
import bailFile from '../ui/messages/warnings/bailFile';
import noCSFGlobs from '../ui/messages/errors/noCSFGlobs';
import tracedAffectedFiles from '../ui/messages/info/tracedAffectedFiles';
import { Context, Module, Reason, Stats } from '../types';

// Bail whenever one of these was changed
const LOCKFILES = [
  /^package-lock\.json$/,
  /^yarn\.lock$/,
  /\/package-lock\.json$/,
  /\/yarn\.lock$/,
];

const GLOBALS = [/^package\.json$/, /\/package\.json$/];

// Ignore these while tracing dependencies
const EXTERNALS = [/^node_modules\//, /\/node_modules\//, /\/webpack\/runtime\//, /^\(webpack\)/];

const isPackageLockFile = (name: string) => LOCKFILES.some((re) => re.test(name));
const isPackageFile = (name: string) => GLOBALS.some((re) => re.test(name));
const isUserModule = (mod: Module | Reason) =>
  (mod as Module).id !== undefined &&
  (mod as Module).id !== null &&
  !EXTERNALS.some((re) => re.test((mod as Module).name || (mod as Reason).moduleName));

// Replaces Windows-style backslash path separators with POSIX-style forward slashes, because the
// Webpack stats use forward slashes in the `name` and `moduleName` fields. Note `changedFiles`
// already contains forward slashes, because that's what git yields even on Windows.
const posix = (localPath: string) => localPath.split(path.sep).filter(Boolean).join(path.posix.sep);

const getPackageName = (modulePath) => {
  const [, scopedName] = modulePath.match(/\/node_modules\/(@[\w-]+\/[\w-]+)\//) || [];
  if (scopedName) {
    return scopedName;
  }

  const [, unscopedName] = modulePath.match(/\/node_modules\/([\w-]+)\//) || [];
  return unscopedName;
};

/**
 * Converts a module path found in the webpack stats to be relative to the (git) root path. Module
 * paths can be relative (`./module.js`) or absolute (`/path/to/project/module.js`). The webpack
 * stats may have been generated in a subdirectory, so we prepend the baseDir if necessary.
 * The result is a relative POSIX path compatible with `git diff --name-only`.
 * Virtual paths (e.g. Vite) are returned as-is.
 */
export function normalizePath(posixPath: string, rootPath: string, baseDir = '') {
  if (!posixPath || posixPath.startsWith('/virtual:')) return posixPath;
  return path.posix.isAbsolute(posixPath)
    ? path.posix.relative(rootPath, posixPath)
    : path.posix.join(baseDir, posixPath);
}

/**
 * This traverses the webpack module stats to retrieve a set of CSF files that somehow trace back to
 * the changed git files. The result is a map of Module ID => file path. In the end we'll only send
 * the Module IDs to Chromatic, the file paths are only for logging purposes.
 */
export async function getDependentStoryFiles(
  ctx: Context,
  stats: Stats,
  statsPath: string,
  changedFiles: string[],
  changedDependencies?: string[]
) {
  const { configDir = '.storybook', staticDir = [], viewLayer } = ctx.storybook || {};
  const {
    storybookBuildDir,
    storybookBaseDir,
    storybookConfigDir = configDir,
    untraced = [],
  } = ctx.options;

  const rootPath = await getRepositoryRoot(); // e.g. `/path/to/project` (always absolute posix)
  const baseDir = storybookBaseDir ? posix(storybookBaseDir) : path.posix.relative(rootPath, '');

  // Convert a "webpack path" (relative to storybookBaseDir) to a "git path" (relative to repository root)
  // e.g. `./src/file.js` => `path/to/storybook/src/file.js`
  const normalize = (posixPath: string) => {
    const CSF_REGEX = /\s+sync\s+/g;
    const URL_PARAM_REGEX = /(\?.*)/g;
    let newPath = normalizePath(posixPath, rootPath, baseDir);
    // This regex test is to ensure file names do not include url parameters
    // or match the CSF glob we get back in the stats file. We added this because
    // CSS/SCSS files were getting ?ngResource appended on the end of file names
    // in the stats file.
    if (URL_PARAM_REGEX.test(newPath) && !CSF_REGEX.test(newPath)) {
      newPath = newPath.replace(URL_PARAM_REGEX, '');
    }

    return newPath;
  };

  const storybookDir = normalize(posix(storybookConfigDir));
  const staticDirs = staticDir.map((dir: string) => normalize(posix(dir)));

  // NOTE: this only works with `main:stories` -- if stories are imported from files in `.storybook/preview.js`
  // we'll need a different approach to figure out CSF files (maybe the user should pass a glob?).
  const storiesEntryFiles = [
    // v6 store (SB <= 6.3)
    `${storybookConfigDir}/generated-stories-entry.js`,
    // v6 store (SB 6.4 or SB <= 6.3 with root as config dir)
    `./generated-stories-entry.js`,
    // v6 store with .cjs extension (SB 6.5)
    `./generated-stories-entry.cjs`,
    // v7 store (SB >= 6.4)
    `./storybook-stories.js`,
    // vite builder
    `/virtual:/@storybook/builder-vite/vite-app.js`,
  ].map(normalize);

  const modulesByName: Record<string, Module> = {};
  // stores the normalized paths (like modulesByName does), but groups all package files under the same package name.
  // Why? In monorepo, may have multiple node_modules directories, but we want to update any components using an updated dependency
  // (regardless of where it's used). So we use the package name as the key, and the value is all files of that package name,
  // regardless of where they are.
  const packageDependencies: Record<string, string[]> = {};
  const namesById: Record<number, string> = {};
  const reasonsById: Record<number, string[]> = {};
  const csfGlobsByName: Record<string, true> = {};

  stats.modules
    // .filter((mod) => isUserModule(mod))
    .forEach((mod) => {
      const normalizedName = normalize(mod.name);
      const packageName = getPackageName(mod.name);

      modulesByName[normalizedName] = mod;
      namesById[mod.id] = normalizedName;

      if (packageName) {
        // broaden here the list of actual files for all instances of the package, even if it's not exactly the package that changed
        if (!packageDependencies[packageName]) packageDependencies[packageName] = [];
        packageDependencies[packageName].push(normalizedName);
      }

      if (mod.modules) {
        mod.modules.forEach((m) => {
          modulesByName[normalize(m.name)] = mod;
        });
      }

      reasonsById[mod.id] = mod.reasons
        .map((reason) => normalize(reason.moduleName))
        .filter((reasonName) => reasonName && reasonName !== normalizedName);

      if (reasonsById[mod.id].some((reason) => storiesEntryFiles.includes(reason))) {
        csfGlobsByName[normalizedName] = true;
      }
    });

  const globs = Object.keys(csfGlobsByName);
  const modules = Object.keys(modulesByName);
  // check if no modules have node_modules (if lockfile has changed)

  if (globs.length === 0) {
    // Check for misconfigured Storybook configDir. Only applicable to v6 store because v7 store
    // does not use configDir in the entry file path so there's no fix to recommend there.
    const storiesEntryRegExp = /^(.+\/)?generated-stories-entry\.js$/;
    const foundEntry = stats.modules.find(
      (mod) => storiesEntryRegExp.test(mod.name) && !storiesEntryFiles.includes(normalize(mod.name))
    );
    const entryFile = foundEntry && normalize(foundEntry.name);
    ctx.log.error(noCSFGlobs({ statsPath, storybookDir, storybookBuildDir, entryFile, viewLayer }));
    throw new Error('Did not find any CSF globs in preview-stats.json');
  }

  const isCsfGlob = (name: string) => !!csfGlobsByName[name];
  const isStorybookFile = (name: string) =>
    name && name.startsWith(`${storybookDir}/`) && !storiesEntryFiles.includes(name);
  const isStaticFile = (name: string) =>
    staticDirs.some((dir) => name && name.startsWith(`${dir}/`));

  ctx.untracedFiles = [];
  function untrace(filepath: string) {
    if (untraced.some((glob) => matchesFile(glob, filepath))) {
      ctx.untracedFiles.push(filepath);
      return false;
    }
    return true;
  }

  function files(moduleName: string) {
    const mod = modulesByName[moduleName];
    if (!mod) return [moduleName];
    // Normalize module names, if there are any
    return mod.modules?.length ? mod.modules.map((m) => normalize(m.name)) : [normalize(mod.name)];
  }

  const tracedFiles = [
    ...changedDependencies.flatMap((mod) => packageDependencies[mod]),
    ...changedFiles,
  ].filter(untrace);
  const tracedPaths = new Set<string>();
  const affectedModuleIds = new Set<string | number>();
  const checkedIds = {};
  const toCheck = [];

  ctx.turboSnap = {
    rootPath,
    baseDir,
    storybookDir,
    staticDirs,
    globs,
    modules,
    tracedFiles,
    tracedPaths,
    affectedModuleIds,
    bailReason: undefined,
  };

<<<<<<< HEAD
  // const changedPackageFiles = tracedFiles.filter(isPackageLockFile);
  // if (changedPackageFiles.length) {
  //   ctx.turboSnap.bailReason = { changedPackageFiles };
  //   // If package.json dependencies changed, we still want to use the same TurboSnap bail reason
  //   // for now.
  // } else if (ctx.git.changedPackageManifests?.length) {
  //   ctx.turboSnap.bailReason = { changedPackageFiles: ctx.git.changedPackageManifests };
  // }
=======
  const changedPackageFiles = tracedFiles.filter(isPackageLockFile);
  if (changedPackageFiles.length) {
    ctx.turboSnap.bailReason = { changedPackageFiles };
    // If package.json dependencies changed, we still want to use the same TurboSnap bail reason
    // for now.
    // if package.jsons are untraced, don't bail, even when its dependency fields have changed
  } else if (ctx.git?.changedPackageManifests?.length && tracedFiles.filter(isPackageFile).length) {
    ctx.turboSnap.bailReason = { changedPackageFiles: ctx.git.changedPackageManifests };
  }
>>>>>>> c7cb981e

  function shouldBail(moduleName: string) {
    if (isStorybookFile(moduleName)) {
      ctx.turboSnap.bailReason = { changedStorybookFiles: files(moduleName) };
      return true;
    }
    if (isStaticFile(moduleName)) {
      ctx.turboSnap.bailReason = { changedStaticFiles: files(moduleName) };
      return true;
    }
    return false;
  }

  function traceName(name: string, tracePath: string[] = []) {
    if (ctx.turboSnap.bailReason || isCsfGlob(name)) return;
    if (shouldBail(name)) return;
    const { id } = modulesByName[name] || {};
    const normalizedName = namesById[id];
    console.log({ name, normalizedName });
    if (shouldBail(normalizedName)) return;

    if (!id || !reasonsById[id] || checkedIds[id]) return;
    // Queue this id for tracing
    toCheck.push([id, [...tracePath, id]]);

    if (reasonsById[id].some(isCsfGlob)) {
      affectedModuleIds.add(id);
      tracedPaths.add([...tracePath, id].map((pid) => namesById[pid]).join('\n'));
    }
  }

  // First, check the files that have changed according to git
  tracedFiles.forEach((posixPath) => traceName(posixPath));
  // If more were found during that process, check them too.
  while (toCheck.length > 0) {
    const [id, tracePath] = toCheck.pop();
    checkedIds[id] = true;
    reasonsById[id].filter(untrace).forEach((reason) => traceName(reason, tracePath));
  }
  const affectedModules = Object.fromEntries(
    // The id will be compared against the result of the stories' `.parameters.filename` values (stories retrieved from getStoriesJsonData())
    Array.from(affectedModuleIds).map((id) => [String(id), files(namesById[id])])
  );

  console.log('affectedModules:', Object.entries(affectedModules));

  if (ctx.options.traceChanged) {
    ctx.log.info(
      tracedAffectedFiles(ctx, { changedFiles, affectedModules, modulesByName, normalize })
    );
    ctx.log.info('');
  }

  if (ctx.turboSnap.bailReason) {
    ctx.log.warn(bailFile({ turboSnap: ctx.turboSnap }));
    return null;
  }

  return affectedModules;
}<|MERGE_RESOLUTION|>--- conflicted
+++ resolved
@@ -214,16 +214,6 @@
     bailReason: undefined,
   };
 
-<<<<<<< HEAD
-  // const changedPackageFiles = tracedFiles.filter(isPackageLockFile);
-  // if (changedPackageFiles.length) {
-  //   ctx.turboSnap.bailReason = { changedPackageFiles };
-  //   // If package.json dependencies changed, we still want to use the same TurboSnap bail reason
-  //   // for now.
-  // } else if (ctx.git.changedPackageManifests?.length) {
-  //   ctx.turboSnap.bailReason = { changedPackageFiles: ctx.git.changedPackageManifests };
-  // }
-=======
   const changedPackageFiles = tracedFiles.filter(isPackageLockFile);
   if (changedPackageFiles.length) {
     ctx.turboSnap.bailReason = { changedPackageFiles };
@@ -233,7 +223,6 @@
   } else if (ctx.git?.changedPackageManifests?.length && tracedFiles.filter(isPackageFile).length) {
     ctx.turboSnap.bailReason = { changedPackageFiles: ctx.git.changedPackageManifests };
   }
->>>>>>> c7cb981e
 
   function shouldBail(moduleName: string) {
     if (isStorybookFile(moduleName)) {
