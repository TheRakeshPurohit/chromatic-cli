import execa from 'execa';
import fs from 'fs-extra';
import path from 'path';
import semver from 'semver';
import tmp from 'tmp-promise';
import yarnOrNpm, { hasYarn } from 'yarn-or-npm';

import { createTask, transitionTo } from '../lib/tasks';
import buildFailed from '../ui/messages/errors/buildFailed';
import { failed, initial, pending, skipped, success } from '../ui/tasks/build';

export const setSourceDir = async (ctx) => {
  if (ctx.options.outputDir) {
    ctx.sourceDir = ctx.options.outputDir;
  } else if (semver.lt(ctx.storybook.version, '5.0.0')) {
    // Storybook v4 doesn't support absolute paths like tmp.dir would yield
    ctx.sourceDir = 'storybook-static';
  } else {
    const tmpDir = await tmp.dir({ unsafeCleanup: true, prefix: `chromatic-` });
    ctx.sourceDir = tmpDir.path;
  }
};

export const setSpawnParams = (ctx) => {
<<<<<<< HEAD
  // Run either:
  //   npm/yarn run scriptName (depending on npm_execpath)
  //   node path/to/npm.js run scriptName (if npm run via node)
  // Based on https://github.com/mysticatea/npm-run-all/blob/52eaf86242ba408dedd015f53ca7ca368f25a026/lib/run-task.js#L156-L174
  const npmExecPath = process.env.npm_execpath;
  const isJsPath = typeof npmExecPath === 'string' && /\.m?js/.test(path.extname(npmExecPath));
  const isYarn = npmExecPath && /^yarn(\.js)?$/.test(path.basename(npmExecPath));
  const webpackStatsSupported = semver.gte(semver.coerce(ctx.storybook.version), '6.2.0');
  if (ctx.git.changedFiles && !webpackStatsSupported) {
    ctx.log.warn('Storybook version 6.2.0 or later is required to use the --only-changed flag');
  }
=======
>>>>>>> 862d33cd
  ctx.spawnParams = {
    client: yarnOrNpm(),
    platform: process.platform,
    command: yarnOrNpm(),
    clientArgs: ['run', '--silent'],
    scriptArgs: [
      ctx.options.buildScriptName,
      hasYarn() ? '' : '--',
      '--output-dir',
      ctx.sourceDir,
      ctx.git.changedFiles && webpackStatsSupported && '--webpack-stats-json',
      ctx.git.changedFiles && webpackStatsSupported && ctx.sourceDir,
    ].filter(Boolean),
    spawnOptions: {
      preferLocal: true,
      localDir: path.resolve('node_modules/.bin'),
    },
  };
};

const timeoutAfter = (ms) =>
  new Promise((resolve, reject) => setTimeout(reject, ms, new Error(`Operation timed out`)));

export const buildStorybook = async (ctx) => {
  ctx.buildLogFile = path.resolve('./build-storybook.log');
  const logFile = fs.createWriteStream(ctx.buildLogFile);
  await new Promise((resolve, reject) => {
    logFile.on('open', resolve);
    logFile.on('error', reject);
  });

  try {
    const { command, clientArgs, scriptArgs, spawnOptions } = ctx.spawnParams;
    ctx.log.debug('Using spawnParams:', JSON.stringify(ctx.spawnParams, null, 2));
    await Promise.race([
      execa(command, [...clientArgs, ...scriptArgs], {
        stdio: [null, logFile, logFile],
        ...spawnOptions,
      }),
      timeoutAfter(ctx.env.STORYBOOK_BUILD_TIMEOUT),
    ]);
  } catch (e) {
    const buildLog = fs.readFileSync(ctx.buildLogFile, 'utf8');
    ctx.log.error(buildFailed(ctx, e, buildLog));
    ctx.exitCode = 201;
    ctx.userError = true;
    throw new Error(failed(ctx).output);
  } finally {
    logFile.end();
  }
};

export default createTask({
  title: initial.title,
  skip: async (ctx) => {
    if (ctx.skip) return true;
    if (ctx.options.storybookBuildDir) {
      ctx.sourceDir = ctx.options.storybookBuildDir;
      return skipped(ctx).output;
    }
    return false;
  },
  steps: [
    setSourceDir,
    setSpawnParams,
    transitionTo(pending),
    buildStorybook,
    transitionTo(success, true),
  ],
});<|MERGE_RESOLUTION|>--- conflicted
+++ resolved
@@ -22,20 +22,10 @@
 };
 
 export const setSpawnParams = (ctx) => {
-<<<<<<< HEAD
-  // Run either:
-  //   npm/yarn run scriptName (depending on npm_execpath)
-  //   node path/to/npm.js run scriptName (if npm run via node)
-  // Based on https://github.com/mysticatea/npm-run-all/blob/52eaf86242ba408dedd015f53ca7ca368f25a026/lib/run-task.js#L156-L174
-  const npmExecPath = process.env.npm_execpath;
-  const isJsPath = typeof npmExecPath === 'string' && /\.m?js/.test(path.extname(npmExecPath));
-  const isYarn = npmExecPath && /^yarn(\.js)?$/.test(path.basename(npmExecPath));
   const webpackStatsSupported = semver.gte(semver.coerce(ctx.storybook.version), '6.2.0');
   if (ctx.git.changedFiles && !webpackStatsSupported) {
     ctx.log.warn('Storybook version 6.2.0 or later is required to use the --only-changed flag');
   }
-=======
->>>>>>> 862d33cd
   ctx.spawnParams = {
     client: yarnOrNpm(),
     platform: process.platform,
