--- conflicted
+++ resolved
@@ -160,7 +160,6 @@
     log.setInteractive(false);
   }
 
-<<<<<<< HEAD
   if (options.uploadMetadata) {
     // Implicitly enable these options unless they're already enabled or explicitly disabled
     options.logFile = options.logFile ?? DEFAULT_LOG_FILE;
@@ -168,10 +167,7 @@
     options.storybookLogFile = options.storybookLogFile ?? DEFAULT_STORYBOOK_LOG_FILE;
   }
 
-  if (!options.projectToken) {
-=======
   if (!options.projectToken && !(options.projectId && options.userToken)) {
->>>>>>> 52c0a929
     throw new Error(missingProjectToken());
   }
 
