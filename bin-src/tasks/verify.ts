--- conflicted
+++ resolved
@@ -183,16 +183,11 @@
       return;
     }
 
-<<<<<<< HEAD
-  ctx.build = build;
-  ctx.isPublishOnly = !build.features.uiReview && !build.features.uiTests;
-=======
     const {
       app: { build: startedBuild },
     } = await client.runQuery<VerifyBuildQueryResult>(VerifyBuildQuery, variables, options);
     ctx.build = { ...ctx.announcedBuild, ...ctx.build, ...startedBuild };
   };
->>>>>>> c781725d
 
   await Promise.race([
     waitForBuildToStart(),
