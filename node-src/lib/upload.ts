--- conflicted
+++ resolved
@@ -4,6 +4,7 @@
 import { uploadFiles } from './uploadFiles';
 import { maxFileCountExceeded } from '../ui/messages/errors/maxFileCountExceeded';
 import { maxFileSizeExceeded } from '../ui/messages/errors/maxFileSizeExceeded';
+import skippingEmptyFiles from '../ui/messages/warnings/skippingEmptyFiles';
 
 // This limit is imposed by the uploadBuild mutation
 const MAX_FILES_PER_REQUEST = 1000;
@@ -83,23 +84,8 @@
     onError?: (error: Error, path?: string) => void;
   } = {}
 ) {
-<<<<<<< HEAD
-  const { uploadBuild } = await ctx.client.runQuery<UploadBuildMutationResult>(
-    UploadBuildMutation,
-    {
-      buildId: ctx.announcedBuild.id,
-      files: files.map(({ contentHash, contentLength, targetPath }) => ({
-        contentHash,
-        contentLength,
-        filePath: targetPath,
-      })),
-      zip: ctx.options.zip,
-    }
-  );
-=======
   ctx.uploadedBytes = 0;
   ctx.uploadedFiles = 0;
->>>>>>> a36bcdbd
 
   const targets: (TargetInfo & FileDesc)[] = [];
   let zipTarget: (TargetInfo & { sentinelUrl: string }) | undefined;
@@ -121,7 +107,8 @@
       UploadBuildMutation,
       {
         buildId: ctx.announcedBuild.id,
-        files: batch.map(({ contentLength, targetPath }) => ({
+        files: batch.map(({ contentHash, contentLength, targetPath }) => ({
+          contentHash,
           contentLength,
           filePath: targetPath,
         })),
@@ -177,9 +164,14 @@
   }
 
   try {
-    await uploadFiles(ctx, targets, (progress) => options.onProgress?.(progress, totalBytes));
+    const nonEmptyFiles = targets.filter(({ contentLength }) => contentLength > 0);
+    if (nonEmptyFiles.length !== targets.length) {
+      const emptyFiles = targets.filter(({ contentLength }) => contentLength === 0);
+      ctx.log.warn(skippingEmptyFiles({ emptyFiles }));
+    }
+    await uploadFiles(ctx, nonEmptyFiles, (progress) => options.onProgress?.(progress, totalBytes));
     ctx.uploadedBytes += totalBytes;
-    ctx.uploadedFiles += targets.length;
+    ctx.uploadedFiles += nonEmptyFiles.length;
   } catch (e) {
     return options.onError?.(e, files.some((f) => f.localPath === e.message) && e.message);
   }
