--- conflicted
+++ resolved
@@ -334,94 +334,7 @@
     expect(ctx.uploadedFiles).toBe(2);
   });
 
-<<<<<<< HEAD
   it('calls experimental_onTaskProgress with progress', async () => {
-=======
-  it('batches calls to uploadBuild mutation', async () => {
-    const client = { runQuery: vi.fn() };
-    client.runQuery.mockReturnValueOnce({
-      uploadBuild: {
-        info: {
-          targets: Array.from({ length: 1000 }, (_, i) => ({
-            contentType: 'application/javascript',
-            filePath: `${i}.js`,
-            formAction: `https://s3.amazonaws.com/presigned?${i}.js`,
-            formFields: {},
-          })),
-        },
-        userErrors: [],
-      },
-    });
-    client.runQuery.mockReturnValueOnce({
-      uploadBuild: {
-        info: {
-          targets: [
-            {
-              contentType: 'application/javascript',
-              filePath: `1000.js`,
-              formAction: `https://s3.amazonaws.com/presigned?1000.js`,
-              formFields: {},
-            },
-          ],
-        },
-        userErrors: [],
-      },
-    });
-
-    createReadStreamMock.mockReturnValue({ pipe: vi.fn() } as any);
-    http.fetch.mockReturnValue({ ok: true });
-    progress.mockReturnValue({ on: vi.fn() } as any);
-
-    const fileInfo = {
-      lengths: Array.from({ length: 1001 }, (_, i) => ({ knownAs: `${i}.js`, contentLength: i })),
-      paths: Array.from({ length: 1001 }, (_, i) => `${i}.js`),
-      total: Array.from({ length: 1001 }, (_, i) => i).reduce((a, v) => a + v),
-    };
-    const ctx = {
-      client,
-      env,
-      log,
-      http,
-      sourceDir: '/static/',
-      options: {},
-      fileInfo,
-      announcedBuild: { id: '1' },
-    } as any;
-    await uploadStorybook(ctx, {} as any);
-
-    expect(client.runQuery).toHaveBeenCalledTimes(2);
-    expect(client.runQuery).toHaveBeenCalledWith(expect.stringMatching(/UploadBuildMutation/), {
-      buildId: '1',
-      files: Array.from({ length: 1000 }, (_, i) => ({
-        contentLength: i,
-        filePath: `${i}.js`,
-      })),
-    });
-    expect(client.runQuery).toHaveBeenCalledWith(expect.stringMatching(/UploadBuildMutation/), {
-      buildId: '1',
-      files: [{ contentLength: 1000, filePath: `1000.js` }], // 0-based index makes this file #1001
-    });
-    expect(http.fetch).toHaveBeenCalledWith(
-      'https://s3.amazonaws.com/presigned?0.js',
-      expect.objectContaining({ body: expect.any(FormData), method: 'POST' }),
-      expect.objectContaining({ retries: 0 })
-    );
-    expect(http.fetch).toHaveBeenCalledWith(
-      'https://s3.amazonaws.com/presigned?999.js',
-      expect.objectContaining({ body: expect.any(FormData), method: 'POST' }),
-      expect.objectContaining({ retries: 0 })
-    );
-    expect(http.fetch).toHaveBeenCalledWith(
-      'https://s3.amazonaws.com/presigned?1000.js',
-      expect.objectContaining({ body: expect.any(FormData), method: 'POST' }),
-      expect.objectContaining({ retries: 0 })
-    );
-    expect(ctx.uploadedBytes).toBe(500500);
-    expect(ctx.uploadedFiles).toBe(1001);
-  });
-
-  it.skip('calls experimental_onTaskProgress with progress', async () => {
->>>>>>> a36bcdbd
     const client = { runQuery: vi.fn() };
     client.runQuery.mockReturnValue({
       uploadBuild: {
@@ -489,6 +402,96 @@
       total: 84,
       unit: 'bytes',
     });
+  });
+
+  it.only('batches calls to uploadBuild mutation', async () => {
+    const client = { runQuery: vi.fn() };
+    client.runQuery.mockReturnValueOnce({
+      uploadBuild: {
+        info: {
+          targets: Array.from({ length: 1000 }, (_, i) => ({
+            contentType: 'application/javascript',
+            filePath: `${i}.js`,
+            formAction: `https://s3.amazonaws.com/presigned?${i}.js`,
+            formFields: {},
+          })),
+        },
+        userErrors: [],
+      },
+    });
+    client.runQuery.mockReturnValueOnce({
+      uploadBuild: {
+        info: {
+          targets: [
+            {
+              contentType: 'application/javascript',
+              filePath: `1000.js`,
+              formAction: `https://s3.amazonaws.com/presigned?1000.js`,
+              formFields: {},
+            },
+          ],
+        },
+        userErrors: [],
+      },
+    });
+
+    createReadStreamMock.mockReturnValue({ pipe: vi.fn((x) => x) } as any);
+    http.fetch.mockReturnValue({ ok: true });
+
+    const fileInfo = {
+      lengths: Array.from({ length: 1001 }, (_, i) => ({ knownAs: `${i}.js`, contentLength: i })),
+      paths: Array.from({ length: 1001 }, (_, i) => `${i}.js`),
+      total: Array.from({ length: 1001 }, (_, i) => i).reduce((a, v) => a + v),
+    };
+    const ctx = {
+      client,
+      env,
+      log,
+      http,
+      sourceDir: '/static/',
+      options: {},
+      fileInfo,
+      announcedBuild: { id: '1' },
+    } as any;
+    await uploadStorybook(ctx, {} as any);
+
+    expect(client.runQuery).toHaveBeenCalledTimes(2);
+    expect(client.runQuery).toHaveBeenCalledWith(expect.stringMatching(/UploadBuildMutation/), {
+      buildId: '1',
+      files: Array.from({ length: 1000 }, (_, i) => ({
+        contentHash: undefined,
+        contentLength: i,
+        filePath: `${i}.js`,
+      })),
+    });
+    expect(client.runQuery).toHaveBeenCalledWith(expect.stringMatching(/UploadBuildMutation/), {
+      buildId: '1',
+      files: [{ contentHash: undefined, contentLength: 1000, filePath: `1000.js` }], // 0-based index makes this file #1001
+    });
+
+    // Empty files are not uploaded
+    expect(http.fetch).not.toHaveBeenCalledWith(
+      'https://s3.amazonaws.com/presigned?0.js',
+      expect.objectContaining({ body: expect.any(FormData), method: 'POST' }),
+      expect.objectContaining({ retries: 0 })
+    );
+    expect(http.fetch).toHaveBeenCalledWith(
+      'https://s3.amazonaws.com/presigned?1.js',
+      expect.objectContaining({ body: expect.any(FormData), method: 'POST' }),
+      expect.objectContaining({ retries: 0 })
+    );
+    expect(http.fetch).toHaveBeenCalledWith(
+      'https://s3.amazonaws.com/presigned?999.js',
+      expect.objectContaining({ body: expect.any(FormData), method: 'POST' }),
+      expect.objectContaining({ retries: 0 })
+    );
+    expect(http.fetch).toHaveBeenCalledWith(
+      'https://s3.amazonaws.com/presigned?1000.js',
+      expect.objectContaining({ body: expect.any(FormData), method: 'POST' }),
+      expect.objectContaining({ retries: 0 })
+    );
+    expect(ctx.uploadedBytes).toBe(500500);
+    expect(ctx.uploadedFiles).toBe(1000);
   });
 
   describe('with file hashes', () => {
