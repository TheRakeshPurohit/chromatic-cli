import { readdirSync, readFileSync, statSync } from 'fs';
import { join } from 'path';
import slash from 'slash';

import { getDependentStoryFiles } from '../lib/getDependentStoryFiles';
import { createTask, transitionTo } from '../lib/tasks';
import { matchesFile, rewriteErrorMessage, throttle } from '../lib/utils';
import deviatingOutputDir from '../ui/messages/warnings/deviatingOutputDir';
import missingStatsFile from '../ui/messages/warnings/missingStatsFile';
import {
  failed,
  initial,
  dryRun,
  validating,
  invalid,
  tracing,
  bailed,
  traced,
  starting,
  uploading,
  success,
  hashing,
  finalizing,
} from '../ui/tasks/upload';
import { Context, FileDesc, Task } from '../types';
import { readStatsFile } from './read-stats-file';
import bailFile from '../ui/messages/warnings/bailFile';
import { findChangedPackageFiles } from '../lib/findChangedPackageFiles';
import { findChangedDependencies } from '../lib/findChangedDependencies';
import { uploadBuild } from '../lib/upload';
import { getFileHashes } from '../lib/getFileHashes';
import { waitForSentinel } from '../lib/waitForSentinel';

interface PathSpec {
  pathname: string;
  contentLength: number;
}

// Get all paths in rootDir, starting at dirname.
// We don't want the paths to include rootDir -- so if rootDir = storybook-static,
// paths will be like iframe.html rather than storybook-static/iframe.html
function getPathsInDir(ctx: Context, rootDir: string, dirname = '.'): PathSpec[] {
  try {
    return readdirSync(join(rootDir, dirname)).flatMap((p: string) => {
      const pathname = join(dirname, p);
      const stats = statSync(join(rootDir, pathname));
      return stats.isDirectory()
        ? getPathsInDir(ctx, rootDir, pathname)
        : [{ pathname, contentLength: stats.size }];
    });
  } catch (e) {
    ctx.log.debug(e);
    throw new Error(invalid({ sourceDir: rootDir } as any, e).output);
  }
}

function getOutputDir(buildLog: string) {
  const outputString = 'Output directory: ';
  const outputIndex = buildLog.lastIndexOf(outputString);
  if (outputIndex === -1) return undefined;
  const remainingLog = buildLog.slice(outputIndex + outputString.length);
  const newlineIndex = remainingLog.indexOf('\n');
  const outputDir = newlineIndex === -1 ? remainingLog : remainingLog.slice(0, newlineIndex);
  return outputDir.trim();
}

function getFileInfo(ctx: Context, sourceDir: string) {
  const lengths = getPathsInDir(ctx, sourceDir).map((o) => ({ ...o, knownAs: slash(o.pathname) }));
  const total = lengths.map(({ contentLength }) => contentLength).reduce((a, b) => a + b, 0);
  const paths: string[] = [];
  let statsPath: string;
  for (const { knownAs } of lengths) {
    if (knownAs.endsWith('preview-stats.json')) statsPath = join(sourceDir, knownAs);
    else if (!knownAs.endsWith('manager-stats.json')) paths.push(knownAs);
  }
  return { lengths, paths, statsPath, total };
}

const isValidStorybook = ({ paths, total }) =>
  total > 0 && paths.includes('iframe.html') && paths.includes('index.html');

export const validateFiles = async (ctx: Context) => {
  ctx.fileInfo = getFileInfo(ctx, ctx.sourceDir);

  if (!isValidStorybook(ctx.fileInfo) && ctx.buildLogFile) {
    try {
      const buildLog = readFileSync(ctx.buildLogFile, 'utf8');
      const outputDir = getOutputDir(buildLog);
      if (outputDir && outputDir !== ctx.sourceDir) {
        ctx.log.warn(deviatingOutputDir(ctx, outputDir));
        ctx.sourceDir = outputDir;
        ctx.fileInfo = getFileInfo(ctx, ctx.sourceDir);
      }
    } catch (e) {
      ctx.log.debug(e);
    }
  }

  if (!isValidStorybook(ctx.fileInfo)) {
    throw new Error(invalid(ctx).output);
  }
};

export const traceChangedFiles = async (ctx: Context, task: Task) => {
  if (!ctx.turboSnap || ctx.turboSnap.unavailable) return;
  if (!ctx.git.changedFiles) return;
  if (!ctx.fileInfo.statsPath) {
    ctx.turboSnap.bailReason = { missingStatsFile: true };
    ctx.log.warn(missingStatsFile());
    return;
  }

  transitionTo(tracing)(ctx, task);

  const { statsPath } = ctx.fileInfo;
  const { changedFiles, packageManifestChanges } = ctx.git;
  try {
    const changedDependencyNames = await findChangedDependencies(ctx).catch((err) => {
      const { name, message, stack, code } = err;
      ctx.log.debug({ name, message, stack, code });
    });
    if (changedDependencyNames) {
      ctx.git.changedDependencyNames = changedDependencyNames;
      if (!ctx.options.interactive) {
        const list = changedDependencyNames.length
          ? `:\n${changedDependencyNames.map((f) => `  ${f}`).join('\n')}`
          : '';
        ctx.log.info(`Found ${changedDependencyNames.length} changed dependencies${list}`);
      }
    } else {
      ctx.log.warn(`Could not retrieve dependency changes from lockfiles; checking package.json`);

      const { untraced = [] } = ctx.options;
      const tracedPackageManifestChanges = packageManifestChanges
        ?.map(({ changedFiles, commit }) => ({
          changedFiles: changedFiles.filter((f) => !untraced.some((glob) => matchesFile(glob, f))),
          commit,
        }))
        .filter(({ changedFiles }) => changedFiles.length > 0);

      const changedPackageFiles = await findChangedPackageFiles(tracedPackageManifestChanges);
      if (changedPackageFiles.length > 0) {
        ctx.turboSnap.bailReason = { changedPackageFiles };
        ctx.log.warn(bailFile({ turboSnap: ctx.turboSnap }));
        return;
      }
    }
    const stats = await readStatsFile(statsPath);
    const onlyStoryFiles = await getDependentStoryFiles(
      ctx,
      stats,
      statsPath,
      changedFiles,
      changedDependencyNames || []
    );
    if (onlyStoryFiles) {
      ctx.onlyStoryFiles = Object.keys(onlyStoryFiles);
      if (!ctx.options.interactive) {
        if (!ctx.options.traceChanged) {
          ctx.log.info(
            `Found affected story files:\n${Object.entries(onlyStoryFiles)
              .flatMap(([id, files]) => files.map((f) => `  ${f} [${id}]`))
              .join('\n')}`
          );
        }
        if (ctx.untracedFiles && ctx.untracedFiles.length) {
          ctx.log.info(
            `Encountered ${ctx.untracedFiles.length} untraced files:\n${ctx.untracedFiles
              .map((f) => `  ${f}`)
              .join('\n')}`
          );
        }
      }
      transitionTo(traced)(ctx, task);
    } else {
      transitionTo(bailed)(ctx, task);
    }
  } catch (err) {
    if (!ctx.options.interactive) {
      ctx.log.info('Failed to retrieve dependent story files', { statsPath, changedFiles, err });
    }
    throw rewriteErrorMessage(err, `Could not retrieve dependent story files.\n${err.message}`);
  }
};

export const calculateFileHashes = async (ctx: Context, task: Task) => {
  if (ctx.skip || !ctx.options.fileHashing) return;
  transitionTo(hashing)(ctx, task);

  try {
    const start = Date.now();
    ctx.fileInfo.hashes = await getFileHashes(
      ctx.fileInfo.paths,
      ctx.sourceDir,
      ctx.env.CHROMATIC_HASH_CONCURRENCY
    );
    ctx.log.debug(`Calculated file hashes in ${Date.now() - start}ms`);
  } catch (err) {
    ctx.log.warn('Failed to calculate file hashes');
    ctx.log.debug(err);
  }
};

export const uploadStorybook = async (ctx: Context, task: Task) => {
  if (ctx.skip) return;
  transitionTo(starting)(ctx, task);

<<<<<<< HEAD
  const files = ctx.fileInfo.paths
    .map<FileDesc>((path) => ({
      ...(ctx.fileInfo.hashes && { contentHash: ctx.fileInfo.hashes[path] }),
      contentLength: ctx.fileInfo.lengths.find(({ knownAs }) => knownAs === path).contentLength,
      localPath: join(ctx.sourceDir, path),
      targetPath: path,
    }))
    .filter((f) => f.contentLength);
=======
  const files = ctx.fileInfo.paths.map((path) => ({
    contentLength: ctx.fileInfo.lengths.find(({ knownAs }) => knownAs === path).contentLength,
    localPath: join(ctx.sourceDir, path),
    targetPath: path,
  }));
>>>>>>> 130a553e

  await uploadBuild(ctx, files, {
    onProgress: throttle(
      (progress, total) => {
        const percentage = Math.round((progress / total) * 100);
        task.output = uploading({ percentage }).output;
        ctx.options.experimental_onTaskProgress?.({ ...ctx }, { progress, total, unit: 'bytes' });
      },
      // Avoid spamming the logs with progress updates in non-interactive mode
      ctx.options.interactive ? 100 : ctx.env.CHROMATIC_OUTPUT_INTERVAL
    ),
<<<<<<< HEAD
    onComplete: (uploadedBytes: number, uploadedFiles: number, sentinelUrls: string[]) => {
      ctx.sentinelUrls = sentinelUrls;
      ctx.uploadedBytes = uploadedBytes;
      ctx.uploadedFiles = uploadedFiles;
    },
=======
>>>>>>> 130a553e
    onError: (error: Error, path?: string) => {
      throw path === error.message ? new Error(failed({ path }).output) : error;
    },
  });
};

export const waitForSentinels = async (ctx: Context, task: Task) => {
  if (ctx.skip || !ctx.sentinelUrls?.length) return;
  transitionTo(finalizing)(ctx, task);

  await Promise.all(ctx.sentinelUrls.map((url) => waitForSentinel(ctx, url)));
};

export default createTask({
  name: 'upload',
  title: initial.title,
  skip: (ctx: Context) => {
    if (ctx.skip) return true;
    if (ctx.options.dryRun) return dryRun().output;
    return false;
  },
  steps: [
    transitionTo(validating),
    validateFiles,
    traceChangedFiles,
    calculateFileHashes,
    uploadStorybook,
    waitForSentinels,
    transitionTo(success, true),
  ],
});<|MERGE_RESOLUTION|>--- conflicted
+++ resolved
@@ -205,22 +205,12 @@
   if (ctx.skip) return;
   transitionTo(starting)(ctx, task);
 
-<<<<<<< HEAD
-  const files = ctx.fileInfo.paths
-    .map<FileDesc>((path) => ({
-      ...(ctx.fileInfo.hashes && { contentHash: ctx.fileInfo.hashes[path] }),
-      contentLength: ctx.fileInfo.lengths.find(({ knownAs }) => knownAs === path).contentLength,
-      localPath: join(ctx.sourceDir, path),
-      targetPath: path,
-    }))
-    .filter((f) => f.contentLength);
-=======
-  const files = ctx.fileInfo.paths.map((path) => ({
+  const files = ctx.fileInfo.paths.map<FileDesc>((path) => ({
+    ...(ctx.fileInfo.hashes && { contentHash: ctx.fileInfo.hashes[path] }),
     contentLength: ctx.fileInfo.lengths.find(({ knownAs }) => knownAs === path).contentLength,
     localPath: join(ctx.sourceDir, path),
     targetPath: path,
   }));
->>>>>>> 130a553e
 
   await uploadBuild(ctx, files, {
     onProgress: throttle(
@@ -232,14 +222,6 @@
       // Avoid spamming the logs with progress updates in non-interactive mode
       ctx.options.interactive ? 100 : ctx.env.CHROMATIC_OUTPUT_INTERVAL
     ),
-<<<<<<< HEAD
-    onComplete: (uploadedBytes: number, uploadedFiles: number, sentinelUrls: string[]) => {
-      ctx.sentinelUrls = sentinelUrls;
-      ctx.uploadedBytes = uploadedBytes;
-      ctx.uploadedFiles = uploadedFiles;
-    },
-=======
->>>>>>> 130a553e
     onError: (error: Error, path?: string) => {
       throw path === error.message ? new Error(failed({ path }).output) : error;
     },
