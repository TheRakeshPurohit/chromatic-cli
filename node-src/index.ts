import readPkgUp from 'read-pkg-up';
import { v4 as uuid } from 'uuid';
import 'any-observable/register/zen';

import HTTPClient from './io/HTTPClient';
import getEnv from './lib/getEnv';
import { createLogger } from './lib/log';
import parseArgs from './lib/parseArgs';
import { Context, Flags, Options } from './types';
import { exitCodes, setExitCode } from './lib/setExitCode';
import { runBuild } from './runBuild';
import checkForUpdates from './lib/checkForUpdates';
import checkPackageJson from './lib/checkPackageJson';
import { writeChromaticDiagnostics } from './lib/writeChromaticDiagnostics';
import invalidPackageJson from './ui/messages/errors/invalidPackageJson';
import noPackageJson from './ui/messages/errors/noPackageJson';
<<<<<<< HEAD
import { getBranch, getCommit, getSlug, getUserEmail } from './git/git';
import { emailHash } from './lib/emailHash';
=======
import { getBranch, getCommit, getSlug, getUncommittedHash } from './git/git';
>>>>>>> 29d41774

/**
 Make keys of `T` outside of `R` optional.
*/
type AtLeast<T, R extends keyof T> = Partial<T> & Pick<T, R>;

interface Output {
  code: number;
  url: string;
  buildUrl: string;
  storybookUrl: string;
  specCount: number;
  componentCount: number;
  testCount: number;
  changeCount: number;
  errorCount: number;
  interactionTestFailuresCount: number;
  actualTestCount: number;
  actualCaptureCount: number;
  inheritedCaptureCount: number;
}

export async function run({
  argv = [],
  flags,
  options,
}: {
  argv?: string[];
  flags?: Flags;
  options?: Options;
}): Promise<Output> {
  const sessionId = uuid();
  const env = getEnv();
  const log = createLogger(sessionId, env);

  const pkgInfo = await readPkgUp({ cwd: process.cwd() });
  if (!pkgInfo) {
    log.error(noPackageJson());
    process.exit(253);
  }

  const { path: packagePath, packageJson } = pkgInfo;
  if (typeof packageJson !== 'object' || typeof packageJson.scripts !== 'object') {
    log.error(invalidPackageJson(packagePath));
    process.exit(252);
  }

  const ctx: AtLeast<
    Context,
    'argv' | 'flags' | 'help' | 'pkg' | 'packagePath' | 'packageJson' | 'env' | 'log' | 'sessionId'
  > = {
    ...parseArgs(argv),
    packagePath,
    packageJson,
    env,
    log,
    sessionId,
    ...(flags && { flags }),
  };

  setExitCode(ctx, exitCodes.OK);

  ctx.http = (ctx.http as HTTPClient) || new HTTPClient(ctx);

  await runAll(ctx, options);

  return {
    // Keep this in sync with the configured outputs in action.yml
    code: ctx.exitCode,
    url: ctx.build?.webUrl,
    buildUrl: ctx.build?.webUrl,
    storybookUrl: ctx.build?.cachedUrl?.replace(/iframe\.html.*$/, ''),
    specCount: ctx.build?.specCount,
    componentCount: ctx.build?.componentCount,
    testCount: ctx.build?.testCount,
    changeCount: ctx.build?.changeCount,
    errorCount: ctx.build?.errorCount,
    interactionTestFailuresCount: ctx.build?.interactionTestFailuresCount,
    actualTestCount: ctx.build?.actualTestCount,
    actualCaptureCount: ctx.build?.actualCaptureCount,
    inheritedCaptureCount: ctx.build?.inheritedCaptureCount,
  };
}

export async function runAll(ctx, options?: Options) {
  // Run these in parallel; neither should ever reject
  await Promise.all([runBuild(ctx, options), checkForUpdates(ctx)]);

  if (ctx.exitCode === 0 || ctx.exitCode === 1) {
    await checkPackageJson(ctx);
  }

  if (ctx.flags.diagnostics) {
    await writeChromaticDiagnostics(ctx);
  }
}

<<<<<<< HEAD
export type GitInfo = {
  userEmail: string;
  userEmailHash: string;
=======
export interface GitInfo {
>>>>>>> 29d41774
  branch: string;
  commit: string;
  slug: string;
  uncommittedHash: string;
}

export async function getGitInfo(): Promise<GitInfo> {
  const userEmail = await getUserEmail();
  const userEmailHash = emailHash(userEmail);
  const branch = await getBranch();
  const { commit } = await getCommit();
  const slug = await getSlug();

  const [ownerName, repoName, ...rest] = slug ? slug.split('/') : [];
  const isValidSlug = !!ownerName && !!repoName && !rest.length;

<<<<<<< HEAD
  return { userEmail, userEmailHash, branch, commit, slug: isValidSlug ? slug : '' };
=======
  const uncommittedHash = await getUncommittedHash();
  return { branch, commit, slug: isValidSlug ? slug : '', uncommittedHash };
>>>>>>> 29d41774
}<|MERGE_RESOLUTION|>--- conflicted
+++ resolved
@@ -14,12 +14,8 @@
 import { writeChromaticDiagnostics } from './lib/writeChromaticDiagnostics';
 import invalidPackageJson from './ui/messages/errors/invalidPackageJson';
 import noPackageJson from './ui/messages/errors/noPackageJson';
-<<<<<<< HEAD
-import { getBranch, getCommit, getSlug, getUserEmail } from './git/git';
+import { getBranch, getCommit, getSlug, getUserEmail, getUncommittedHash } from './git/git';
 import { emailHash } from './lib/emailHash';
-=======
-import { getBranch, getCommit, getSlug, getUncommittedHash } from './git/git';
->>>>>>> 29d41774
 
 /**
  Make keys of `T` outside of `R` optional.
@@ -117,18 +113,14 @@
   }
 }
 
-<<<<<<< HEAD
 export type GitInfo = {
   userEmail: string;
   userEmailHash: string;
-=======
-export interface GitInfo {
->>>>>>> 29d41774
   branch: string;
   commit: string;
   slug: string;
   uncommittedHash: string;
-}
+};
 
 export async function getGitInfo(): Promise<GitInfo> {
   const userEmail = await getUserEmail();
@@ -140,10 +132,13 @@
   const [ownerName, repoName, ...rest] = slug ? slug.split('/') : [];
   const isValidSlug = !!ownerName && !!repoName && !rest.length;
 
-<<<<<<< HEAD
-  return { userEmail, userEmailHash, branch, commit, slug: isValidSlug ? slug : '' };
-=======
   const uncommittedHash = await getUncommittedHash();
-  return { branch, commit, slug: isValidSlug ? slug : '', uncommittedHash };
->>>>>>> 29d41774
+  return {
+    userEmail,
+    userEmailHash,
+    branch,
+    commit,
+    slug: isValidSlug ? slug : '',
+    uncommittedHash,
+  };
 }