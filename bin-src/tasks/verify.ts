--- conflicted
+++ resolved
@@ -34,6 +34,7 @@
 export const publishBuild = async (ctx: Context) => {
   const { cachedUrl, isolatorUrl, onlyStoryFiles, turboSnap } = ctx;
   const { id, reportToken } = ctx.announcedBuild;
+  const { replacementBuildIds } = ctx.git;
   const { only } = ctx.options;
 
   const { publishBuild: publishedBuild } = await ctx.client.runQuery<PublishBuildMutationResult>(
@@ -45,6 +46,7 @@
         isolatorUrl,
         ...(only && { onlyStoryNames: [].concat(only) }),
         ...(onlyStoryFiles && { onlyStoryFiles: Object.keys(onlyStoryFiles) }),
+        ...(replacementBuildIds && { replacementBuildIds }),
         // GraphQL does not support union input types (yet), so we send an object
         // @see https://github.com/graphql/graphql-spec/issues/488
         ...(turboSnap && turboSnap.bailReason && { turboSnapBailReason: turboSnap.bailReason }),
@@ -141,34 +143,10 @@
   };
 }
 
-<<<<<<< HEAD
 export const verifyBuild = async (ctx: Context, task: Task) => {
   const { client, isolatorUrl, onlyStoryFiles } = ctx;
   const { list, only } = ctx.options;
   const { matchesBranch } = ctx.git;
-=======
-export const setEnvironment = async (ctx: Context) => {
-  // We send up all environment variables provided by these complicated systems.
-  // We don't want to send up *all* environment vars as they could include sensitive information
-  // about the user's build environment
-  ctx.environment = JSON.stringify(
-    Object.entries(process.env).reduce((acc, [key, value]) => {
-      if (ctx.env.ENVIRONMENT_WHITELIST.find((regex) => key.match(regex))) {
-        acc[key] = value;
-      }
-      return acc;
-    }, {})
-  );
-
-  ctx.log.debug(`Got environment ${ctx.environment}`);
-};
-
-export const createBuild = async (ctx: Context, task: Task) => {
-  const { list, only, patchBaseRef, patchHeadRef, preserveMissingSpecs } = ctx.options;
-  const { version, matchesBranch, changedFiles, replacementBuildIds, ...commitInfo } = ctx.git; // omit some fields
-  const { isolatorUrl, rebuildForBuildId, onlyStoryFiles, turboSnap } = ctx;
-  const autoAcceptChanges = matchesBranch(ctx.options.autoAcceptChanges);
->>>>>>> 4cec5a9d
 
   // It's not possible to set both --only and --only-changed
   if (only) {
@@ -178,42 +156,10 @@
     transitionTo(runOnlyFiles)(ctx, task);
   }
 
-<<<<<<< HEAD
   const waitForBuildToStart = async () => {
     const { number, reportToken } = ctx.announcedBuild;
     const variables = { number };
     const options = { headers: { Authorization: `Bearer ${reportToken}` } };
-=======
-  const { createBuild: build } = await ctx.client.runQuery<CreateBuildMutationResult>(
-    CreateBuildMutation,
-    {
-      input: {
-        ...commitInfo,
-        rebuildForBuildId,
-        ...(only && { only }),
-        ...(onlyStoryFiles && { onlyStoryFiles: Object.keys(onlyStoryFiles) }),
-        ...(replacementBuildIds && { replacementBuildIds }),
-        ...(turboSnap && { turboSnapEnabled: !turboSnap.bailReason }),
-        // GraphQL does not support union input types (yet), so we stringify the bailReason
-        // @see https://github.com/graphql/graphql-spec/issues/488
-        ...(turboSnap &&
-          turboSnap.bailReason && { turboSnapBailReason: JSON.stringify(turboSnap.bailReason) }),
-        autoAcceptChanges,
-        cachedUrl: ctx.cachedUrl,
-        environment: ctx.environment,
-        patchBaseRef,
-        patchHeadRef,
-        preserveMissingSpecs,
-        packageVersion: ctx.pkg.version,
-        storybookVersion: ctx.storybook.version,
-        viewLayer: ctx.storybook.viewLayer,
-        addons: ctx.storybook.addons,
-      },
-      isolatorUrl,
-    },
-    { retries: 3 }
-  );
->>>>>>> 4cec5a9d
 
     const {
       app: { build },
