--- conflicted
+++ resolved
@@ -1,10 +1,6 @@
 {
   "name": "chromatic",
-<<<<<<< HEAD
-  "version": "6.0.0",
-=======
-  "version": "5.10.2",
->>>>>>> dd5287aa
+  "version": "6.0.1",
   "description": "Automate visual testing across browsers. Gather UI feedback. Versioned documentation.",
   "keywords": [
     "storybook-addon",
