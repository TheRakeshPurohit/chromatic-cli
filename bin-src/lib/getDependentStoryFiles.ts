import path from 'path';

import { matchesFile } from './utils';
import { getRepositoryRoot } from '../git/git';
import bailFile from '../ui/messages/warnings/bailFile';
import noCSFGlobs from '../ui/messages/errors/noCSFGlobs';
import tracedAffectedFiles from '../ui/messages/info/tracedAffectedFiles';
import { Context, Module, Reason, Stats } from '../types';

// Bail whenever one of these was changed
const GLOBALS = [
  /^package\.json$/,
  /^package-lock\.json$/,
  /^yarn\.lock$/,
  /\/package\.json$/,
  /\/package-lock\.json$/,
  /\/yarn\.lock$/,
];

// Ignore these while tracing dependencies
const EXTERNALS = [/^node_modules\//, /\/node_modules\//, /\/webpack\/runtime\//, /^\(webpack\)/];

const isPackageFile = (name: string) => GLOBALS.some((re) => re.test(name));
const isUserModule = (mod: Module | Reason) =>
  (mod as Module).id !== undefined &&
  (mod as Module).id !== null &&
  !EXTERNALS.some((re) => re.test((mod as Module).name || (mod as Reason).moduleName));

// Replaces Windows-style backslash path separators with POSIX-style forward slashes, because the
// Webpack stats use forward slashes in the `name` and `moduleName` fields. Note `changedFiles`
// already contains forward slashes, because that's what git yields even on Windows.
const posix = (localPath: string) => localPath.split(path.sep).filter(Boolean).join(path.posix.sep);

/**
 * Converts a module path found in the webpack stats to be relative to the (git) root path. Module
 * paths can be relative (`./module.js`) or absolute (`/path/to/project/module.js`). The webpack
 * stats may have been generated in a subdirectory, so we prepend the baseDir if necessary.
 * The result is a relative POSIX path compatible with `git diff --name-only`.
 */
export function normalizePath(posixPath: string, rootPath: string, baseDir = '') {
  if (!posixPath) return posixPath;
  return path.posix.isAbsolute(posixPath)
    ? path.posix.relative(rootPath, posixPath)
    : path.posix.join(baseDir, posixPath);
}

/**
 * This traverses the webpack module stats to retrieve a set of CSF files that somehow trace back to
 * the changed git files. The result is a map of Module ID => file path. In the end we'll only send
 * the Module IDs to Chromatic, the file paths are only for logging purposes.
 */
export async function getDependentStoryFiles(
  ctx: Context,
  stats: Stats,
  statsPath: string,
  changedFiles: string[]
) {
  const { configDir = '.storybook', staticDir = [], viewLayer } = ctx.storybook || {};
  const {
    storybookBuildDir,
    storybookBaseDir,
    storybookConfigDir = configDir,
    untraced = [],
  } = ctx.options;

  const rootPath = await getRepositoryRoot(); // e.g. `/path/to/project` (always absolute posix)
  const baseDir = storybookBaseDir ? posix(storybookBaseDir) : path.posix.relative(rootPath, '');

  // Convert a "webpack path" (relative to storybookBaseDir) to a "git path" (relative to repository root)
  // e.g. `src/file.js` (no ./ prefix). Vite virtual paths are ignored.
  const normalize = (posixPath: string) =>
    posixPath && posixPath.startsWith('/virtual:')
      ? posixPath
      : normalizePath(posixPath, rootPath, baseDir);

  const storybookDir = normalize(posix(storybookConfigDir));
  const staticDirs = staticDir.map((dir: string) => normalize(posix(dir)));

  // NOTE: this only works with `main:stories` -- if stories are imported from files in `.storybook/preview.js`
  // we'll need a different approach to figure out CSF files (maybe the user should pass a glob?).
  const storiesEntryFiles = [
    // v6 store (SB <= 6.3)
    `${storybookConfigDir}/generated-stories-entry.js`,
    // v6 store with root as config dir (or SB 6.4)
    `./generated-stories-entry.js`,
    // v6 store with .cjs extension (SB 6.5)
<<<<<<< HEAD
    `./generated-stories-entry.cjs`,
=======
    'generated-stories-entry.cjs',
    // v6 store with subdirectory (SB 6.4)
    `${baseDir}/generated-stories-entry.js`,
>>>>>>> d7434808
    // v7 store (SB >= 6.4)
    `./storybook-stories.js`,
    // vite builder
    `/virtual:/@storybook/builder-vite/vite-app.js`,
  ].map((entryFile) => normalize(entryFile));

  const modulesByName: Record<string, Module> = {};
  const namesById: Record<number, string> = {};
  const reasonsById: Record<number, string[]> = {};
  const csfGlobsByName: Record<string, true> = {};

  stats.modules
    .filter((mod) => isUserModule(mod))
    .forEach((mod) => {
      const normalizedName = normalize(mod.name);
      modulesByName[normalizedName] = mod;
      namesById[mod.id] = normalizedName;

      if (mod.modules) {
        mod.modules.forEach((m) => {
          modulesByName[normalize(m.name)] = mod;
        });
      }

      reasonsById[mod.id] = mod.reasons
        .map((reason) => normalize(reason.moduleName))
        .filter((reasonName) => reasonName && reasonName !== normalizedName);

      if (reasonsById[mod.id].some((reason) => storiesEntryFiles.includes(reason))) {
        csfGlobsByName[normalizedName] = true;
      }
    });

  const globs = Object.keys(csfGlobsByName);
  const modules = Object.keys(modulesByName);

  if (globs.length === 0) {
    // Check for misconfigured Storybook configDir. Only applicable to v6 store because v7 store
    // does not use configDir in the entry file path so there's no fix to recommend there.
    const storiesEntryRegExp = /^(.+\/)?generated-stories-entry\.js$/;
    const foundEntry = stats.modules.find(
      (mod) => storiesEntryRegExp.test(mod.name) && !storiesEntryFiles.includes(normalize(mod.name))
    );
    const entryFile = foundEntry && normalize(foundEntry.name);
    ctx.log.error(noCSFGlobs({ statsPath, storybookDir, storybookBuildDir, entryFile, viewLayer }));
    throw new Error('Did not find any CSF globs in preview-stats.json');
  }

  const isCsfGlob = (name: string) => !!csfGlobsByName[name];
  const isStorybookFile = (name: string) =>
    name && name.startsWith(`${storybookDir}/`) && !storiesEntryFiles.includes(name);
  const isStaticFile = (name: string) =>
    staticDirs.some((dir) => name && name.startsWith(`${dir}/`));

  ctx.untracedFiles = [];
  function untrace(filepath: string) {
    if (untraced.some((glob) => matchesFile(glob, filepath))) {
      ctx.untracedFiles.push(filepath);
      return false;
    }
    return true;
  }

  function files(moduleName: string) {
    const mod = modulesByName[moduleName];
    if (!mod) return [moduleName];
    // Normalize module names, if there are any
    return mod.modules?.length ? mod.modules.map((m) => normalize(m.name)) : [normalize(mod.name)];
  }

  const tracedFiles = changedFiles.filter(untrace);
  const tracedPaths = new Set<string>();
  const affectedModuleIds = new Set<string | number>();
  const checkedIds = {};
  const toCheck = [];

  ctx.turboSnap = {
    rootPath,
    baseDir,
    storybookDir,
    staticDirs,
    globs,
    modules,
    tracedFiles,
    tracedPaths,
    affectedModuleIds,
    bailReason: undefined,
  };

  const changedPackageFiles = tracedFiles.filter(isPackageFile);
  if (changedPackageFiles.length) ctx.turboSnap.bailReason = { changedPackageFiles };

  function shouldBail(moduleName: string) {
    if (isStorybookFile(moduleName)) {
      ctx.turboSnap.bailReason = { changedStorybookFiles: files(moduleName) };
      return true;
    }
    if (isStaticFile(moduleName)) {
      ctx.turboSnap.bailReason = { changedStaticFiles: files(moduleName) };
      return true;
    }
    return false;
  }

  function traceName(name: string, tracePath: string[] = []) {
    if (ctx.turboSnap.bailReason || isCsfGlob(name)) return;
    if (shouldBail(name)) return;

    const { id } = modulesByName[name] || {};
    const normalizedName = namesById[id];
    if (shouldBail(normalizedName)) return;

    if (!id || !reasonsById[id] || checkedIds[id]) return;
    // Queue this id for tracing
    toCheck.push([id, [...tracePath, id]]);

    if (reasonsById[id].some(isCsfGlob)) {
      affectedModuleIds.add(id);
      tracedPaths.add([...tracePath, id].map((pid) => namesById[pid]).join('\n'));
    }
  }

  // First, check the files that have changed according to git
  tracedFiles.forEach((posixPath) => traceName(posixPath));
  // If more were found during that process, check them too.
  while (toCheck.length > 0) {
    const [id, tracePath] = toCheck.pop();
    checkedIds[id] = true;
    reasonsById[id].filter(untrace).forEach((reason) => traceName(reason, tracePath));
  }
  const affectedModules = Object.fromEntries(
    // The id will be compared against the result of the stories' `.parameters.filename` values (stories retrieved from getStoriesJsonData())
    Array.from(affectedModuleIds).map((id) => [String(id), files(namesById[id])])
  );

  if (ctx.options.traceChanged) {
    ctx.log.info(
      tracedAffectedFiles(ctx, { changedFiles, affectedModules, modulesByName, normalize })
    );
    ctx.log.info('');
  }

  if (ctx.turboSnap.bailReason) {
    ctx.log.warn(bailFile({ turboSnap: ctx.turboSnap }));
    return null;
  }

  return affectedModules;
}<|MERGE_RESOLUTION|>--- conflicted
+++ resolved
@@ -36,9 +36,10 @@
  * paths can be relative (`./module.js`) or absolute (`/path/to/project/module.js`). The webpack
  * stats may have been generated in a subdirectory, so we prepend the baseDir if necessary.
  * The result is a relative POSIX path compatible with `git diff --name-only`.
+ * Virtual paths (e.g. Vite) are returned as-is.
  */
 export function normalizePath(posixPath: string, rootPath: string, baseDir = '') {
-  if (!posixPath) return posixPath;
+  if (!posixPath || posixPath.startsWith('/virtual:')) return posixPath;
   return path.posix.isAbsolute(posixPath)
     ? path.posix.relative(rootPath, posixPath)
     : path.posix.join(baseDir, posixPath);
@@ -67,11 +68,8 @@
   const baseDir = storybookBaseDir ? posix(storybookBaseDir) : path.posix.relative(rootPath, '');
 
   // Convert a "webpack path" (relative to storybookBaseDir) to a "git path" (relative to repository root)
-  // e.g. `src/file.js` (no ./ prefix). Vite virtual paths are ignored.
-  const normalize = (posixPath: string) =>
-    posixPath && posixPath.startsWith('/virtual:')
-      ? posixPath
-      : normalizePath(posixPath, rootPath, baseDir);
+  // e.g. `./src/file.js` => `path/to/storybook/src/file.js`
+  const normalize = (posixPath: string) => normalizePath(posixPath, rootPath, baseDir);
 
   const storybookDir = normalize(posix(storybookConfigDir));
   const staticDirs = staticDir.map((dir: string) => normalize(posix(dir)));
@@ -81,21 +79,15 @@
   const storiesEntryFiles = [
     // v6 store (SB <= 6.3)
     `${storybookConfigDir}/generated-stories-entry.js`,
-    // v6 store with root as config dir (or SB 6.4)
+    // v6 store (SB 6.4 or SB <= 6.3 with root as config dir)
     `./generated-stories-entry.js`,
     // v6 store with .cjs extension (SB 6.5)
-<<<<<<< HEAD
     `./generated-stories-entry.cjs`,
-=======
-    'generated-stories-entry.cjs',
-    // v6 store with subdirectory (SB 6.4)
-    `${baseDir}/generated-stories-entry.js`,
->>>>>>> d7434808
     // v7 store (SB >= 6.4)
     `./storybook-stories.js`,
     // vite builder
     `/virtual:/@storybook/builder-vite/vite-app.js`,
-  ].map((entryFile) => normalize(entryFile));
+  ].map(normalize);
 
   const modulesByName: Record<string, Module> = {};
   const namesById: Record<number, string> = {};
