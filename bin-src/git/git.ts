import execa from 'execa';
import { EOL } from 'os';

import { Context } from '../types';

import gitNoCommits from '../ui/messages/errors/gitNoCommits';
import gitNotInitialized from '../ui/messages/errors/gitNotInitialized';
import gitNotInstalled from '../ui/messages/errors/gitNotInstalled';

const newline = /\r\n|\r|\n/; // Git may return \n even on Windows, so we can't use EOL

export async function execGitCommand(command: string) {
  try {
    const { all } = await execa.command(command, {
      env: { LANG: 'C', LC_ALL: 'C' }, // make sure we're speaking English
      timeout: 10000, // 10 seconds
      all: true, // interleave stdout and stderr
      shell: true, // we'll deal with escaping ourselves (for now)
    });
    return all;
  } catch (error) {
    const { message } = error;

    if (message.includes('not a git repository')) {
      throw new Error(gitNotInitialized({ command }));
    }

    if (message.includes('git not found')) {
      throw new Error(gitNotInstalled({ command }));
    }

    if (message.includes('does not have any commits yet')) {
      throw new Error(gitNoCommits({ command }));
    }

    throw error;
  }
}

<<<<<<< HEAD
export const FETCH_N_INITIAL_BUILD_COMMITS = 20;

const FirstCommittedAtQuery = gql`
  query FirstCommittedAtQuery($commit: String!, $branch: String!) {
    app {
      firstBuild(sortByCommittedAt: true) {
        committedAt
      }
      lastBuild(branch: $branch, sortByCommittedAt: true) {
        commit
        committedAt
      }
      pullRequest(mergeInfo: { commit: $commit, baseRefName: $branch }) {
        lastHeadBuild {
          commit
        }
      }
    }
  }
`;
interface FirstCommittedAtQueryResult {
  app: {
    firstBuild: {
      committedAt: number;
    };
    lastBuild: {
      commit: string;
      committedAt: number;
    };
    pullRequest: {
      lastHeadBuild: {
        commit: string;
      };
    };
  };
}

const HasBuildsWithCommitsQuery = gql`
  query HasBuildsWithCommitsQuery($commits: [String!]!) {
    app {
      hasBuildsWithCommits(commits: $commits)
    }
  }
`;
interface HasBuildsWithCommitsQueryResult {
  app: {
    hasBuildsWithCommits: string[];
  };
}

const BaselineCommitsQuery = gql`
  query BaselineCommitsQuery($branch: String!, $parentCommits: [String!]!) {
    app {
      baselineBuilds(branch: $branch, parentCommits: $parentCommits) {
        id
        number
        status(legacy: false)
        commit
        committedAt
        changeCount
      }
    }
  }
`;
interface BaselineCommitsQueryResult {
  app: {
    baselineBuilds: {
      id: string;
      number: number;
      status: string;
      commit: string;
      committedAt: number;
      changeCount: number;
    }[];
  };
}

=======
>>>>>>> 4cec5a9d
export async function getVersion() {
  const result = await execGitCommand(`git --version`);
  return result.replace('git version ', '');
}

// The slug consists of the last two parts of the URL, at least for GitHub, GitLab and Bitbucket,
// and is typically followed by `.git`. The regex matches the last two parts between slashes, and
// ignores the `.git` suffix if it exists, so it matches something like `ownername/reponame`.
export async function getSlug() {
  const result = await execGitCommand(`git config --get remote.origin.url`);
  const downcasedResult = result.toLowerCase();
  const [, slug] = downcasedResult.match(/([^/:]+\/[^/]+?)(\.git)?$/) || [];
  return slug;
}

// NOTE: At some point we should check that the commit has been pushed to the
// remote and the branch matches with origin/REF, but for now we are naive about
// adhoc builds.

// We could cache this, but it's probably pretty quick
export async function getCommit(revision = '') {
  const result = await execGitCommand(
    // Technically this yields the author info, not committer info
    `git --no-pager log -n 1 --format="%H ## %ct ## %ae ## %an" ${revision}`
  );
  const [commit, committedAtSeconds, committerEmail, committerName] = result.split(' ## ');
  const committedAt = Number(committedAtSeconds) * 1000;
  return { commit, committedAt, committerEmail, committerName };
}

export async function getBranch() {
  try {
    // Git v2.22 and above
    // Yields an empty string when in detached HEAD state
    const branch = await execGitCommand('git branch --show-current');
    return branch || 'HEAD';
  } catch (e) {
    try {
      // Git v1.8 and above
      // Throws when in detached HEAD state
      const ref = await execGitCommand('git symbolic-ref HEAD');
      return ref.replace(/^refs\/heads\//, ''); // strip the "refs/heads/" prefix
    } catch (ex) {
      // Git v1.7 and above
      // Yields 'HEAD' when in detached HEAD state
      const ref = await execGitCommand('git rev-parse --abbrev-ref HEAD');
      return ref.replace(/^heads\//, ''); // strip the "heads/" prefix that's sometimes present
    }
  }
}

export async function hasPreviousCommit() {
  const result = await execGitCommand(`git --no-pager log -n 1 --skip=1 --format="%H"`);
  return !!result.trim();
}

// Check if a commit exists in the repository
export async function commitExists(commit: string) {
  try {
    await execGitCommand(`git cat-file -e "${commit}^{commit}"`);
    return true;
  } catch (error) {
    return false;
  }
}

export async function getChangedFiles(baseCommit: string, headCommit = '') {
  // Note that an empty headCommit will include uncommitted (staged or unstaged) changes.
  const files = await execGitCommand(`git --no-pager diff --name-only ${baseCommit} ${headCommit}`);
  return files.split(newline).filter(Boolean);
}

/**
 * Returns a boolean indicating whether the workspace is up-to-date (neither ahead nor behind) with
 * the remote.
 */
export async function isUpToDate({ log }: Pick<Context, 'log'>) {
  execGitCommand(`git remote update`);

  let localCommit;
  try {
    localCommit = await execGitCommand('git rev-parse HEAD');
    if (!localCommit) throw new Error('Failed to retrieve last local commit hash');
  } catch (e) {
    log.warn(e);
    return true;
  }

  let remoteCommit;
  try {
    remoteCommit = await execGitCommand('git rev-parse "@{upstream}"');
    if (!remoteCommit) throw new Error('Failed to retrieve last remote commit hash');
  } catch (e) {
    log.warn(e);
    return true;
  }

  return localCommit === remoteCommit;
}

/**
 * Returns a boolean indicating whether the workspace is clean (no changes, no untracked files).
 */
export async function isClean() {
  const status = await execGitCommand('git status --porcelain');
  return status === '';
}

/**
 * Returns the "Your branch is behind by n commits (pull to update)" part of the git status message,
 * omitting any of the other stuff that may be in there. Note we expect the workspace to be clean.
 */
export async function getUpdateMessage() {
  const status = await execGitCommand('git status');
  return status
    .split(/(\r\n|\r|\n){2}/)[0] // drop the 'nothing to commit' part
    .split(newline)
    .filter((line) => !line.startsWith('On branch')) // drop the 'On branch x' part
    .join(EOL)
    .trim();
}

/**
 * Returns the git merge base between two branches, which is the best common ancestor between the
 * last commit on either branch. The "best" is defined by not having any descendants which are a
 * common ancestor themselves. Consider this example:
 *
 *   - A - M  <= main
 *      \ /
 *       B    <= develop
 *        \
 *         C  <= feature
 *
 * The merge base between main and feature is B, because it's the best common ancestor of C and M.
 * A is a common ancestor too, but it isn't the "best" one because it's an ancestor of B.
 *
 * It's also possible to have a situation with two merge bases, where there isn't one "best" option:
 *
 *   - A - M  <= main
 *      \ /
 *       x    (not a commit)
 *      / \
 *   - B - N  <= develop
 *
 * Here, both A and B are the best common ancestor between main and develop. Neither one is the
 * single "best" option because they aren't ancestors of each other. In this case we try to pick the
 * one on the base branch, but if that fails we just pick the first one and hope it works out.
 * Luckily this is an uncommon scenario.
 *
 * @param {string} headRef Name of the head branch
 * @param {string} baseRef Name of the base branch
 */
export async function findMergeBase(headRef: string, baseRef: string) {
  const result = await execGitCommand(`git merge-base --all ${headRef} ${baseRef}`);
  const mergeBases = result.split(newline).filter((line) => line && !line.startsWith('warning: '));
  if (mergeBases.length === 0) return undefined;
  if (mergeBases.length === 1) return mergeBases[0];

  // If we find multiple merge bases, look for one on the base branch.
  // If we don't find a merge base on the base branch, just return the first one.
  const branchNames = await Promise.all(
    mergeBases.map(async (sha) => {
      const name = await execGitCommand(`git name-rev --name-only --exclude="tags/*" ${sha}`);
      return name.replace(/~[0-9]+$/, ''); // Drop the potential suffix
    })
  );
  const baseRefIndex = branchNames.findIndex((branch) => branch === baseRef);
  return mergeBases[baseRefIndex] || mergeBases[0];
}

export async function checkout(ref: string) {
  return execGitCommand(`git checkout ${ref}`);
}

export async function checkoutPrevious() {
  return execGitCommand(`git checkout -`);
}

export async function discardChanges() {
  return execGitCommand(`git reset --hard`);
}

export async function getRepositoryRoot() {
  return execGitCommand(`git rev-parse --show-toplevel`);
}<|MERGE_RESOLUTION|>--- conflicted
+++ resolved
@@ -37,86 +37,6 @@
   }
 }
 
-<<<<<<< HEAD
-export const FETCH_N_INITIAL_BUILD_COMMITS = 20;
-
-const FirstCommittedAtQuery = gql`
-  query FirstCommittedAtQuery($commit: String!, $branch: String!) {
-    app {
-      firstBuild(sortByCommittedAt: true) {
-        committedAt
-      }
-      lastBuild(branch: $branch, sortByCommittedAt: true) {
-        commit
-        committedAt
-      }
-      pullRequest(mergeInfo: { commit: $commit, baseRefName: $branch }) {
-        lastHeadBuild {
-          commit
-        }
-      }
-    }
-  }
-`;
-interface FirstCommittedAtQueryResult {
-  app: {
-    firstBuild: {
-      committedAt: number;
-    };
-    lastBuild: {
-      commit: string;
-      committedAt: number;
-    };
-    pullRequest: {
-      lastHeadBuild: {
-        commit: string;
-      };
-    };
-  };
-}
-
-const HasBuildsWithCommitsQuery = gql`
-  query HasBuildsWithCommitsQuery($commits: [String!]!) {
-    app {
-      hasBuildsWithCommits(commits: $commits)
-    }
-  }
-`;
-interface HasBuildsWithCommitsQueryResult {
-  app: {
-    hasBuildsWithCommits: string[];
-  };
-}
-
-const BaselineCommitsQuery = gql`
-  query BaselineCommitsQuery($branch: String!, $parentCommits: [String!]!) {
-    app {
-      baselineBuilds(branch: $branch, parentCommits: $parentCommits) {
-        id
-        number
-        status(legacy: false)
-        commit
-        committedAt
-        changeCount
-      }
-    }
-  }
-`;
-interface BaselineCommitsQueryResult {
-  app: {
-    baselineBuilds: {
-      id: string;
-      number: number;
-      status: string;
-      commit: string;
-      committedAt: number;
-      changeCount: number;
-    }[];
-  };
-}
-
-=======
->>>>>>> 4cec5a9d
 export async function getVersion() {
   const result = await execGitCommand(`git --version`);
   return result.replace('git version ', '');
