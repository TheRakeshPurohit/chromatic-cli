--- conflicted
+++ resolved
@@ -98,7 +98,6 @@
           Please fix the errors, we can't continue..
           ${separator}
         `);
-<<<<<<< HEAD
 
         throw new Error('Errors detected in storybook runtime');
       } else {
@@ -108,9 +107,6 @@
           ${separator}
       `);
       }
-=======
-      throw new Error('Errors detected in Storybook runtime');
->>>>>>> 2157c917
     } else if (warnings.length && log.level.match(/verbose/)) {
       console.log(dedent`
           This may lead to some stories not working right or getting detected by Chromatic
